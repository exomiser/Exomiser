--- conflicted
+++ resolved
@@ -30,11 +30,7 @@
     <parent>
         <groupId>org.monarchinitiative.exomiser</groupId>
         <artifactId>exomiser</artifactId>
-<<<<<<< HEAD
         <version>14.0.0-SNAPSHOT</version>
-=======
-        <version>13.2.0</version>
->>>>>>> 0bff4abe
     </parent>
 
     <dependencies>
