<?xml version="1.0" encoding="UTF-8"?>
<!--
  ~ The Exomiser - A tool to annotate and prioritize genomic variants
  ~
  ~ Copyright (c) 2016-2021 Queen Mary University of London.
  ~ Copyright (c) 2012-2016 Charité Universitätsmedizin Berlin and Genome Research Ltd.
  ~
  ~ This program is free software: you can redistribute it and/or modify
  ~ it under the terms of the GNU Affero General Public License as
  ~ published by the Free Software Foundation, either version 3 of the
  ~ License, or (at your option) any later version.
  ~
  ~ This program is distributed in the hope that it will be useful,
  ~ but WITHOUT ANY WARRANTY; without even the implied warranty of
  ~ MERCHANTABILITY or FITNESS FOR A PARTICULAR PURPOSE.  See the
  ~ GNU Affero General Public License for more details.
  ~
  ~ You should have received a copy of the GNU Affero General Public License
  ~ along with this program.  If not, see <http://www.gnu.org/licenses/>.
  -->

<project xmlns="http://maven.apache.org/POM/4.0.0" xmlns:xsi="http://www.w3.org/2001/XMLSchema-instance"
         xsi:schemaLocation="http://maven.apache.org/POM/4.0.0 http://maven.apache.org/xsd/maven-4.0.0.xsd">
    <modelVersion>4.0.0</modelVersion>

    <artifactId>exomiser-core</artifactId>
    <packaging>jar</packaging>
    <name>exomiser-core</name>

    <parent>
        <groupId>org.monarchinitiative.exomiser</groupId>
        <artifactId>exomiser</artifactId>
<<<<<<< HEAD
        <version>13.0.1</version>
=======
        <version>13.1.0</version>
>>>>>>> 3ff61122
    </parent>

    <dependencies>
        <!--Jannovar is used for providing known gene annotations on variants -->
        <dependency>
            <groupId>de.charite.compbio</groupId>
            <artifactId>jannovar-htsjdk</artifactId>
            <version>${jannovar.version}</version>
            <exclusions>
                <exclusion>
                    <groupId>org.testng</groupId>
                    <artifactId>testng</artifactId>
                </exclusion>
            </exclusions>
        </dependency>
        <dependency>
            <groupId>com.github.samtools</groupId>
            <artifactId>htsjdk</artifactId>
            <version>${htsjdk.version}</version>
            <exclusions>
                <exclusion>
                    <groupId>commons-logging</groupId>
                    <artifactId>commons-logging</artifactId>
                </exclusion>
            </exclusions>
        </dependency>
        <dependency>
            <groupId>org.phenopackets</groupId>
            <artifactId>phenopacket-schema</artifactId>
            <version>1.0.0</version>
        </dependency>
        <dependency>
            <groupId>org.jblas</groupId>
            <artifactId>jblas</artifactId>
            <version>1.2.3</version>
        </dependency>
        <!--Phenix dependencies:-->
        <!-- possibly could be replaced by org.monarchinitiative.phenol-->
        <dependency>
            <groupId>de.sonumina</groupId>
            <artifactId>javautil</artifactId>
            <version>0.0.1</version>
        </dependency>
        <dependency>
            <groupId>ontologizer</groupId>
            <artifactId>ontologizer</artifactId>
            <version>0.0.1-SNAPSHOT</version>
        </dependency>
        <!--Thymeleaf is a templating engine used for creating the HTML results pages -->
        <dependency>
            <groupId>org.thymeleaf</groupId>
            <artifactId>thymeleaf</artifactId>
        </dependency>
        <dependency>
            <groupId>org.thymeleaf</groupId>
            <artifactId>thymeleaf-spring5</artifactId>
        </dependency>
        <dependency>
            <!-- jsoup HTML parser library @ http://jsoup.org/ -->
            <groupId>org.jsoup</groupId>
            <artifactId>jsoup</artifactId>
            <version>1.8.1</version>
            <scope>test</scope>
        </dependency>
        <dependency>
            <groupId>com.fasterxml.jackson.dataformat</groupId>
            <artifactId>jackson-dataformat-yaml</artifactId>
        </dependency>
        <dependency>
            <groupId>com.fasterxml.jackson.core</groupId>
            <artifactId>jackson-databind</artifactId>
            <type>jar</type>
        </dependency>
        <dependency>
            <groupId>com.fasterxml.jackson.core</groupId>
            <artifactId>jackson-annotations</artifactId>
            <type>jar</type>
        </dependency>
        <dependency>
            <groupId>com.fasterxml.jackson.datatype</groupId>
            <artifactId>jackson-datatype-jdk7</artifactId>
            <version>2.6.7</version>
        </dependency>
        <dependency>
            <groupId>org.apache.commons</groupId>
            <artifactId>commons-csv</artifactId>
            <version>1.1</version>
        </dependency>
        <dependency>
            <groupId>org.yaml</groupId>
            <artifactId>snakeyaml</artifactId>
            <type>jar</type>
        </dependency>
        <!--Test dependencies-->
        <dependency>
            <groupId>ch.qos.logback</groupId>
            <artifactId>logback-classic</artifactId>
            <scope>test</scope>
        </dependency>
        <!-- Groovy is required for logback.groovy processing-->
        <dependency>
            <groupId>org.codehaus.groovy</groupId>
            <artifactId>groovy</artifactId>
            <scope>test</scope>
        </dependency>
        <dependency>
            <groupId>org.skyscreamer</groupId>
            <artifactId>jsonassert</artifactId>
            <scope>test</scope>
        </dependency>
        <dependency>
            <groupId>javax.annotation</groupId>
            <artifactId>javax.annotation-api</artifactId>
        </dependency>
    </dependencies>

    <build>
        <resources>
            <resource>
                <directory>src/main/resources</directory>
                <!--Use filtering so that maven will replace placeholders with values from the pom e.g. ${project.version} -->
                <filtering>true</filtering>
            </resource>
        </resources>
        <extensions>
            <extension>
                <groupId>kr.motd.maven</groupId>
                <artifactId>os-maven-plugin</artifactId>
                <version>1.5.0.Final</version>
            </extension>
        </extensions>
        <plugins>
            <plugin>
                <groupId>org.xolstice.maven.plugins</groupId>
                <artifactId>protobuf-maven-plugin</artifactId>
                <version>0.5.1</version>
                <extensions>true</extensions>
                <configuration>
                    <protocArtifact>
                        com.google.protobuf:protoc:${protobuf.version}:exe:${os.detected.classifier}
                    </protocArtifact>
                </configuration>
                <executions>
                    <execution>
                        <goals>
                            <goal>compile</goal>
                        </goals>
                    </execution>
                </executions>
            </plugin>
        </plugins>
    </build>
</project><|MERGE_RESOLUTION|>--- conflicted
+++ resolved
@@ -30,11 +30,7 @@
     <parent>
         <groupId>org.monarchinitiative.exomiser</groupId>
         <artifactId>exomiser</artifactId>
-<<<<<<< HEAD
-        <version>13.0.1</version>
-=======
         <version>13.1.0</version>
->>>>>>> 3ff61122
     </parent>
 
     <dependencies>
