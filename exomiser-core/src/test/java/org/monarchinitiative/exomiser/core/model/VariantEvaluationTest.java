/*
 * The Exomiser - A tool to annotate and prioritize genomic variants
 *
 * Copyright (c) 2016-2019 Queen Mary University of London.
 * Copyright (c) 2012-2016 Charité Universitätsmedizin Berlin and Genome Research Ltd.
 *
 * This program is free software: you can redistribute it and/or modify
 * it under the terms of the GNU Affero General Public License as
 * published by the Free Software Foundation, either version 3 of the
 * License, or (at your option) any later version.
 *
 * This program is distributed in the hope that it will be useful,
 * but WITHOUT ANY WARRANTY; without even the implied warranty of
 * MERCHANTABILITY or FITNESS FOR A PARTICULAR PURPOSE.  See the
 * GNU Affero General Public License for more details.
 *
 * You should have received a copy of the GNU Affero General Public License
 * along with this program.  If not, see <http://www.gnu.org/licenses/>.
 */

/*
 * To change this license header, choose License Headers in Project Properties.
 * To change this template file, choose Tools | Templates
 * and open the template in the editor.
 */
package org.monarchinitiative.exomiser.core.model;

import com.google.common.collect.ImmutableList;
import com.google.common.collect.ImmutableMap;
import com.google.common.collect.ImmutableSet;
import de.charite.compbio.jannovar.annotation.VariantEffect;
import de.charite.compbio.jannovar.mendel.ModeOfInheritance;
import de.charite.compbio.jannovar.pedigree.Genotype;
import htsjdk.variant.variantcontext.GenotypesContext;
import htsjdk.variant.variantcontext.VariantContext;
import htsjdk.variant.variantcontext.VariantContextBuilder;
import org.junit.jupiter.api.BeforeEach;
import org.junit.jupiter.api.Test;
import org.monarchinitiative.exomiser.core.filters.FilterResult;
import org.monarchinitiative.exomiser.core.filters.FilterType;
import org.monarchinitiative.exomiser.core.genome.GenomeAssembly;
import org.monarchinitiative.exomiser.core.model.frequency.Frequency;
import org.monarchinitiative.exomiser.core.model.frequency.FrequencyData;
import org.monarchinitiative.exomiser.core.model.frequency.FrequencySource;
import org.monarchinitiative.exomiser.core.model.pathogenicity.*;

import java.util.*;

import static org.hamcrest.CoreMatchers.equalTo;
import static org.hamcrest.CoreMatchers.is;
import static org.hamcrest.MatcherAssert.assertThat;
import static org.hamcrest.Matchers.lessThan;
import static org.junit.jupiter.api.Assertions.assertThrows;

/**
 * Tests for non-bean (i.e. logic-containing) methods in
 * {@code VariantEvaluation} class
 *
 * @author Jules Jacobsen <jules.jacobsen@sanger.ac.uk>
 */
public class VariantEvaluationTest {

    private VariantEvaluation instance;

    private static final GenomeAssembly GENOME_ASSEMBLY = GenomeAssembly.HG19;
    private static final int CHROMOSOME = 1;
    private static final String CHROMOSOME_NAME = "1";
    private static final int POSITION = 1;
    private static final String REF = "C";
    private static final String ALT = "T";

    private static final double QUALITY = 2.2;
    private static final int READ_DEPTH = 6;
    private static final Genotype HETEROZYGOUS = Genotype.HETEROZYGOUS;
    private static final String GENE1_GENE_SYMBOL = "GENE1";
    private static final String GENE1_GENE_ID = "1234567";

    private static final String GENE2_GENE_SYMBOL = "GENE2";
    private static final String GENE2_GENE_ID = "7654321";

    private static final FilterResult FAIL_FREQUENCY_RESULT = FilterResult.fail(FilterType.FREQUENCY_FILTER);
    private static final FilterResult PASS_FREQUENCY_RESULT = FilterResult.pass(FilterType.FREQUENCY_FILTER);

    private static final FilterResult PASS_QUALITY_RESULT = FilterResult.pass(FilterType.QUALITY_FILTER);


    private static final float SIFT_PASS_SCORE = SiftScore.SIFT_THRESHOLD - 0.01f;
    private static final float SIFT_FAIL_SCORE = SiftScore.SIFT_THRESHOLD + 0.01f;

    private static final SiftScore SIFT_PASS = SiftScore.of(SIFT_PASS_SCORE);
    private static final SiftScore SIFT_FAIL = SiftScore.of(SIFT_FAIL_SCORE);

    private static final float POLYPHEN_PASS_SCORE = PolyPhenScore.POLYPHEN_THRESHOLD + 0.1f;
    private static final float POLYPHEN_FAIL_SCORE = PolyPhenScore.POLYPHEN_THRESHOLD - 0.1f;

    private static final PolyPhenScore POLYPHEN_PASS = PolyPhenScore.of(POLYPHEN_PASS_SCORE);
    private static final PolyPhenScore POLYPHEN_FAIL = PolyPhenScore.of(POLYPHEN_FAIL_SCORE);

    private static final float MTASTER_PASS_SCORE = MutationTasterScore.MTASTER_THRESHOLD + 0.01f;
    private static final float MTASTER_FAIL_SCORE = MutationTasterScore.MTASTER_THRESHOLD - 0.01f;

    private static final MutationTasterScore MTASTER_PASS = MutationTasterScore.of(MTASTER_PASS_SCORE);
    private static final MutationTasterScore MTASTER_FAIL = MutationTasterScore.of(MTASTER_FAIL_SCORE);

    @BeforeEach
    public void setUp() {
        instance = newInstance();
    }

    private VariantEvaluation newInstance() {
        return VariantEvaluation.builder(CHROMOSOME, POSITION, REF, ALT)
                .quality(QUALITY)
                .geneSymbol(GENE1_GENE_SYMBOL)
                .geneId(GENE1_GENE_ID)
                .build();
    }

    private static VariantEvaluation.Builder testVariantBuilder() {
        return VariantEvaluation.builder(CHROMOSOME, POSITION, REF, ALT);
    }

    @Test
    public void testDefaultGenomeAssembly() {
        assertThat(instance.getGenomeAssembly(), equalTo(GENOME_ASSEMBLY));
    }

    @Test
    public void testSpecifiedGenomeAssembly() {
        VariantEvaluation variantEvaluation = VariantEvaluation.builder(CHROMOSOME, POSITION, REF, ALT)
                .genomeAssembly(GenomeAssembly.HG38)
                .build();
        assertThat(variantEvaluation.getGenomeAssembly(), equalTo(GenomeAssembly.HG38));
    }

//    @Test
//    public void testSpecifiedGenomeAssemblyFromValue() {
//        VariantEvaluation variantEvaluation = VariantEvaluation.builder(CHROMOSOME, POSITION, REF, ALT)
//                .genomeAssembly("GRCh38")
//                .build();
//        assertThat(variantEvaluation.getGenomeAssembly(), equalTo(GenomeAssembly.HG38));
//    }
//
//    @Test
//    public void testSpecifiedGenomeAssemblyUnrecognisedAssemblyThrowsException() {
//        assertThrows(RuntimeException.class, () -> VariantEvaluation.builder(CHROMOSOME, POSITION, REF, ALT)
//                .genomeAssembly("wibble")
//        );
//    }

    @Test
    public void testGetChromosome() {
        assertThat(instance.getChromosome(), equalTo(CHROMOSOME));
    }

    @Test
    public void testGetChromosomeName() {
        assertThat(instance.getChromosomeName(), equalTo(CHROMOSOME_NAME));
    }

    @Test
    public void testBuilderChromosomeName() {
        VariantEvaluation variantEvaluation = testVariantBuilder().chromosomeName("Can be anything").build();
        assertThat(variantEvaluation.getChromosomeName(), equalTo("Can be anything"));
    }

    @Test
    public void testGetChromosomePosition() {
        assertThat(instance.getStart(), equalTo(POSITION));
    }

    @Test
    public void testGetRef() {
        assertThat(instance.getRef(), equalTo(REF));
    }

    @Test
    public void testGetAlt() {
        assertThat(instance.getAlt(), equalTo(ALT));

    }

    @Test
    void testGetIdDefault() {
        assertThat(instance.getId(), equalTo(""));
    }

    @Test
    void testGetId() {
        VariantEvaluation withId = testVariantBuilder().id("WIBBLE").build();
        assertThat(withId.getId(), equalTo("WIBBLE"));
    }

    @Test
<<<<<<< HEAD
=======
    void testGetIdWithNull() {
        VariantEvaluation withId = testVariantBuilder().id(null).build();
        assertThat(withId.getId(), equalTo(""));
    }

    @Test
>>>>>>> fe9c3617
    void testGeneSymbolCannotBeNull() {
        assertThrows(NullPointerException.class, () ->
                testVariantBuilder()
                .geneSymbol(null)
                        .build()
        );

    }

    @Test
    void testGeneSymbolReplacedByDotIfEmpty() {
        instance = testVariantBuilder()
                .geneSymbol("")
                .build();
        assertThat(instance.getGeneSymbol(), equalTo("."));
    }

    @Test
    public void testGetGeneSymbol() {
        assertThat(instance.getGeneSymbol(), equalTo(GENE1_GENE_SYMBOL));
    }

    @Test
    public void testGetGeneSymbolReturnsOnlyFirstGeneSymbol() {
        instance = testVariantBuilder()
                .geneSymbol(GENE2_GENE_SYMBOL + "," + GENE1_GENE_SYMBOL)
                .build();
        assertThat(instance.getGeneSymbol(), equalTo(GENE2_GENE_SYMBOL));
    }

    @Test
    public void canGetGeneId() {
        assertThat(instance.getGeneId(), equalTo(GENE1_GENE_ID));
    }

    @Test
    void testSampleGenotypesCannotBeNull() {
        assertThrows(NullPointerException.class, () -> testVariantBuilder()
                .sampleGenotypes(null)
                .build()
        );
    }

    @Test
    void testSampleGenotypeEmptyIsReplacedWithDefault() {
        VariantEvaluation variantEvaluation = testVariantBuilder()
                .sampleGenotypes(Collections.emptyMap())
                .build();

        assertThat(variantEvaluation.getSampleGenotypes(), equalTo(VariantEvaluation.SINGLE_SAMPLE_HET_GENOTYPE));
    }

    @Test
    public void testSampleGenotypes() {
        Map<String, SampleGenotype> sampleGenotypes = ImmutableMap.of("Zaphod", SampleGenotype.of(AlleleCall.REF, AlleleCall.ALT));
        instance = testVariantBuilder()
                .sampleGenotypes(sampleGenotypes)
                .build();
        assertThat(instance.getSampleGenotypes(), equalTo(sampleGenotypes));
    }

    @Test
    public void testGetSampleGenotype() {
        SampleGenotype sampleGenotype = SampleGenotype.of(AlleleCall.REF, AlleleCall.ALT);
        Map<String, SampleGenotype> sampleGenotypes = ImmutableMap.of("Zaphod", sampleGenotype);
        instance = testVariantBuilder()
                .sampleGenotypes(sampleGenotypes)
                .build();
        assertThat(instance.getSampleGenotype("Zaphod"), equalTo(sampleGenotype));
        assertThat(instance.getSampleGenotype("Nemo"), equalTo(SampleGenotype.empty()));
    }

    @Test
    public void testGetSampleGenotypesAreOrdered() {
        Map<String, SampleGenotype> sampleGenotypes = ImmutableMap.of(
                "Zaphod", SampleGenotype.of(AlleleCall.REF, AlleleCall.ALT),
                "Arthur", SampleGenotype.homRef(),
                "Trillian", SampleGenotype.homAlt(),
                "Marvin", SampleGenotype.noCall(),
                // ALT/OTHER_ALT is a 1/2 genotype
                "Ford", SampleGenotype.of(AlleleCall.ALT, AlleleCall.OTHER_ALT)
        );

        instance = testVariantBuilder()
                .sampleGenotypes(sampleGenotypes)
                .build();

        List<String> sampleNames = ImmutableList.copyOf(instance.getSampleGenotypes().keySet());
        assertThat(sampleNames, equalTo(ImmutableList.of("Zaphod", "Arthur", "Trillian", "Marvin", "Ford")));
        assertThat(instance.getGenotypeString(), equalTo("0/1:0/0:1/1:./.:-/1"));
    }

    @Test
    public void testGetGenotypeNoSampleIsHet() {
        instance = VariantEvaluation.builder(25, 1, "A", "T").build();
        assertThat(instance.getGenotypeString(), equalTo("0/1"));
    }

    @Test
    void testsTranscriptAnnotationsCannotBeNull() {
        assertThrows(NullPointerException.class, () -> testVariantBuilder()
                .annotations(null)
                .build()
        );
    }

    @Test
    public void testTranscriptAnnotationsAreEmptyByDefault() {
        VariantEvaluation variantEvaluation = testVariantBuilder().build();
        assertThat(variantEvaluation.getTranscriptAnnotations(), equalTo(Collections.emptyList()));
    }

    @Test
    public void testAddTranscriptAnnotations() {
        TranscriptAnnotation transcriptAnnotation = TranscriptAnnotation.builder().geneSymbol("GENE1").build();
        List<TranscriptAnnotation> annotations = Collections.singletonList(transcriptAnnotation);
        VariantEvaluation variantEvaluation = testVariantBuilder()
                .annotations(annotations)
                .build();
        System.out.println(annotations);
        assertThat(variantEvaluation.getTranscriptAnnotations(), equalTo(annotations));
    }

    @Test
    public void testThatTheConstructorCreatesAnEmptyFrequencyDataObject() {
        FrequencyData frequencyData = instance.getFrequencyData();
        assertThat(frequencyData, equalTo(FrequencyData.empty()));
    }
    
    @Test
    public void testThatTheBuilderCanSetAFrequencyDataObject() {
        FrequencyData frequencyData = FrequencyData.of("rs12345", Frequency.of(FrequencySource.LOCAL, 0.1f));
        instance = testVariantBuilder().frequencyData(frequencyData).build();
        assertThat(instance.getFrequencyData(), equalTo(frequencyData));
    }

    @Test
    public void testCanSetFrequencyDataAfterConstruction() {
        FrequencyData frequencyData = FrequencyData.of("rs12345", Frequency.of(FrequencySource.LOCAL, 0.1f));
        instance.setFrequencyData(frequencyData);
        assertThat(instance.getFrequencyData(), equalTo(frequencyData));
    }

    @Test
    public void testGetFrequencyScoreNoFrequencyDataSet() {
        assertThat(instance.getFrequencyScore(), equalTo(1f));
    }
    
    @Test
    public void testThatTheConstructorCreatesAnEmptyPathogenicityDataObject() {
        PathogenicityData pathogenicityData = instance.getPathogenicityData();
        assertThat(pathogenicityData, equalTo(PathogenicityData.empty()));
        assertThat(pathogenicityData.hasPredictedScore(), is(false));
    }
    
    @Test
    public void testThatTheBuilderCanSetAPathogenicityDataObject() {
        PathogenicityData pathData = PathogenicityData.of(PolyPhenScore.of(1.0f));
        instance = testVariantBuilder().pathogenicityData(pathData).build();
        assertThat(instance.getPathogenicityData(), equalTo(pathData));
    }

    @Test
    public void testCanSetPathogenicityDataAfterConstruction() {
        PathogenicityData pathData = PathogenicityData.of(PolyPhenScore.of(1.0f));
        instance.setPathogenicityData(pathData);
        assertThat(instance.getPathogenicityData(), equalTo(pathData));
    }

    @Test
    public void testGetPathogenicityScoreUnknownVariantEffectNoPathogenicityPredictions() {
        assertThat(instance.getVariantEffect(), equalTo(VariantEffect.SEQUENCE_VARIANT));
        assertThat(instance.getPathogenicityScore(), equalTo(0f));
    }

    @Test
    public void testGetPathogenicityScoreNonMissenseVariantNoPredictions() {
        VariantEffect type = VariantEffect.DOWNSTREAM_GENE_VARIANT;
        instance = testVariantBuilder().variantEffect(type).build();

        float expected = VariantEffectPathogenicityScore.getPathogenicityScoreOf(type);
        assertThat(instance.getPathogenicityScore(), equalTo(expected));
    }

    @Test
    public void testGetPathogenicityScoreNonMissenseVariantWithPredictions() {
        VariantEffect type = VariantEffect.REGULATORY_REGION_VARIANT;
        PathogenicityData pathData = PathogenicityData.of(CaddScore.of(1f));
        instance = testVariantBuilder().pathogenicityData(pathData).variantEffect(type).build();

        assertThat(instance.getPathogenicityScore(), equalTo(pathData.getScore()));
    }

    @Test
    public void testGetPathogenicityScoreMissenseVariantNoPredictions() {
        VariantEffect type = VariantEffect.MISSENSE_VARIANT;
        instance = testVariantBuilder().variantEffect(type).build();

        float expected = VariantEffectPathogenicityScore.getPathogenicityScoreOf(type);
        assertThat(instance.getPathogenicityScore(), equalTo(expected));
    }

    @Test
    public void testGetPathogenicityScoreMissenseSiftPass() {
        PathogenicityData pathData = PathogenicityData.of(POLYPHEN_FAIL, MTASTER_FAIL, SIFT_PASS);
        VariantEffect type = VariantEffect.MISSENSE_VARIANT;
        instance = testVariantBuilder().pathogenicityData(pathData).variantEffect(type).build();

        assertThat(instance.getPathogenicityScore(), equalTo(SIFT_PASS.getScore()));
    }

    @Test
    public void testGetPathogenicityScoreMissensePolyPhenAndSiftPass() {
        PathogenicityData pathData = PathogenicityData.of(POLYPHEN_PASS, MTASTER_FAIL, SIFT_PASS);
        VariantEffect type = VariantEffect.MISSENSE_VARIANT;
        instance = testVariantBuilder().pathogenicityData(pathData).variantEffect(type).build();

        assertThat(instance.getPathogenicityScore(), equalTo(SIFT_PASS.getScore()));
    }

    @Test
    public void testGetPathogenicityScoreMissensePolyPhenSiftAndMutTasterPass() {
        PathogenicityData pathData = PathogenicityData.of(POLYPHEN_PASS, MTASTER_PASS, SIFT_PASS);
        VariantEffect type = VariantEffect.MISSENSE_VARIANT;
        instance = testVariantBuilder().pathogenicityData(pathData).variantEffect(type).build();

        float expected = MTASTER_PASS.getScore();
        assertThat(instance.getPathogenicityScore(), equalTo(expected));
    }

    @Test
    public void testGetPathogenicityScoreMissensePredictedScoreLessThanDefault() {
        float expected = 0.1f;
        assertThat(expected, lessThan(VariantEffectPathogenicityScore.DEFAULT_MISSENSE_SCORE));

        PathogenicityData pathData = PathogenicityData.of(PolyPhenScore.of(expected));
        VariantEvaluation instance = testVariantBuilder()
                .pathogenicityData(pathData)
                .variantEffect(VariantEffect.MISSENSE_VARIANT)
                .build();

        assertThat(instance.getPathogenicityScore(), equalTo(expected));
    }

    @Test
    public void testGetFailedFilterTypes() {
        Set<FilterType> expectedFilters = EnumSet.of(FAIL_FREQUENCY_RESULT.getFilterType());

        instance.addFilterResult(FAIL_FREQUENCY_RESULT);
        assertThat(instance.getFailedFilterTypes(), equalTo(expectedFilters));
    }

    @Test
    public void testGetFailedFilterTypesDontContainPassedFilterTypes() {
        Set<FilterType> expectedFilters = EnumSet.of(FAIL_FREQUENCY_RESULT.getFilterType());

        instance.addFilterResult(FAIL_FREQUENCY_RESULT);
        instance.addFilterResult(PASS_QUALITY_RESULT);

        assertThat(instance.getFailedFilterTypes(), equalTo(expectedFilters));
    }

    @Test
    public void failedFilterTypesForModeAutosomalDominantPassesFilters() {
        instance.addFilterResult(PASS_FREQUENCY_RESULT);
        instance.setCompatibleInheritanceModes(ImmutableSet.of(ModeOfInheritance.AUTOSOMAL_DOMINANT));
        assertThat(instance.getFailedFilterTypesForMode(ModeOfInheritance.ANY), equalTo(Collections.emptySet()));
        assertThat(instance.getFailedFilterTypesForMode(ModeOfInheritance.AUTOSOMAL_DOMINANT), equalTo(Collections.emptySet()));
        assertThat(instance.getFailedFilterTypesForMode(ModeOfInheritance.AUTOSOMAL_RECESSIVE), equalTo(EnumSet.of(FilterType.INHERITANCE_FILTER)));
        assertThat(instance.getFailedFilterTypesForMode(ModeOfInheritance.MITOCHONDRIAL), equalTo(EnumSet.of(FilterType.INHERITANCE_FILTER)));
    }

    @Test
    public void testBuilderFilterResultsGetFailedFilterTypesDontContainPassedFilterTypes() {
        Set<FilterType> expectedFilters = EnumSet.of(FAIL_FREQUENCY_RESULT.getFilterType());
        VariantEvaluation variantEvaluation = testVariantBuilder()
                .filterResults(FAIL_FREQUENCY_RESULT)
                .build();

        assertThat(variantEvaluation.getFailedFilterTypes(), equalTo(expectedFilters));
    }

    @Test
    public void testBuilderFilterResultsAddPassAndFailedFilters() {
        Set<FilterType> expectedFilters = EnumSet.of(FAIL_FREQUENCY_RESULT.getFilterType());
        Set<FilterType> passedFilters = EnumSet.of(PASS_QUALITY_RESULT.getFilterType());

        VariantEvaluation variantEvaluation = testVariantBuilder()
                .filterResults(FAIL_FREQUENCY_RESULT, PASS_QUALITY_RESULT)
                .build();

        assertThat(variantEvaluation.getFailedFilterTypes(), equalTo(expectedFilters));
        assertThat(variantEvaluation.getPassedFilterTypes(), equalTo(passedFilters));
    }

    @Test
    public void testGetVariantScoreWithEmptyFreqAndPathData() {
        instance = testVariantBuilder()
                .frequencyData(FrequencyData.empty())
                .pathogenicityData(PathogenicityData.empty())
                .build();
        assertThat(instance.getVariantScore(), equalTo(0f));
    }

    @Test
    public void testVariantScoreIsIndependentOfFilterStatus() {
        instance = testVariantBuilder()
                .variantEffect(VariantEffect.MISSENSE_VARIANT)
                .frequencyData(FrequencyData.empty())
                //PolyPhen of 1 is predicted as highly pathogenic
                .pathogenicityData(PathogenicityData.of(PolyPhenScore.of(1f)))
                .build();
        assertThat(instance.getVariantScore(), equalTo(1f));
        assertThat(instance.passedFilters(), is(true));

        instance.addFilterResult(FAIL_FREQUENCY_RESULT);

        assertThat(instance.getVariantScore(), equalTo(1f));
        assertThat(instance.passedFilters(), is(false));
    }

    @Test
    public void testPassesFiltersWhenNoFiltersHaveBeenApplied() {
        assertThat(instance.getFailedFilterTypes().isEmpty(), is(true));
        assertThat(instance.getPassedFilterTypes().isEmpty(), is(true));
        assertThat(instance.passedFilters(), is(true));
    }

    @Test
    public void testFailsFiltersWhenFailedFilterResultAdded() {
        instance.addFilterResult(FAIL_FREQUENCY_RESULT);
        assertThat(instance.passedFilters(), is(false));
    }

    @Test
    public void testPassesFiltersWhenOnlyPassedFiltersHaveBeenApplied() {
        instance.addFilterResult(PASS_QUALITY_RESULT);
        instance.addFilterResult(PASS_FREQUENCY_RESULT);
        assertThat(instance.getFailedFilterTypes().isEmpty(), is(true));
        assertThat(instance.getPassedFilterTypes().isEmpty(), is(false));
        assertThat(instance.passedFilters(), is(true));
    }

    @Test
    public void testFailsFiltersWhenPassedAndFailedFiltersHaveBeenApplied() {
        instance.addFilterResult(PASS_QUALITY_RESULT);
        instance.addFilterResult(FAIL_FREQUENCY_RESULT);
        assertThat(instance.getFailedFilterTypes().isEmpty(), is(false));
        assertThat(instance.getPassedFilterTypes().isEmpty(), is(false));
        assertThat(instance.passedFilters(), is(false));
    }

    @Test
    public void testFilterStatusWhenNoFiltersHaveBeenApplied() {
        assertThat(instance.getFilterStatus(), equalTo(FilterStatus.UNFILTERED));
    }

    @Test
    public void testFilterStatusWhenFiltersHaveBeenAppliedAndPassed() {
        instance.addFilterResult(PASS_QUALITY_RESULT);
        assertThat(instance.getFilterStatus(), equalTo(FilterStatus.PASSED));
    }

    @Test
    public void testFilterStatusWhenFiltersHaveBeenAppliedAndFailed() {
        instance.addFilterResult(FAIL_FREQUENCY_RESULT);
        assertThat(instance.getFilterStatus(), equalTo(FilterStatus.FAILED));
    }

    @Test
    public void testFilterStatusWhenFiltersHaveBeenAppliedWithPassAndFailedResults() {
        instance.addFilterResult(PASS_QUALITY_RESULT);
        instance.addFilterResult(FAIL_FREQUENCY_RESULT);
        assertThat(instance.getFilterStatus(), equalTo(FilterStatus.FAILED));
    }

    @Test
    public void filterStatusForModePassedAutosomalDominantOnly() {
        instance.addFilterResult(PASS_QUALITY_RESULT);
        instance.setCompatibleInheritanceModes(ImmutableSet.of(ModeOfInheritance.AUTOSOMAL_DOMINANT));

        assertThat(instance.getFilterStatusForMode(ModeOfInheritance.ANY), equalTo(FilterStatus.PASSED));
        assertThat(instance.getFilterStatusForMode(ModeOfInheritance.AUTOSOMAL_DOMINANT), equalTo(FilterStatus.PASSED));
        assertThat(instance.getFilterStatusForMode(ModeOfInheritance.AUTOSOMAL_RECESSIVE), equalTo(FilterStatus.FAILED));
    }

    @Test
    public void filterStatusForModePassedAutosomalDominantAndRecessive() {
        instance.addFilterResult(PASS_QUALITY_RESULT);
        instance.setCompatibleInheritanceModes(ImmutableSet.of(ModeOfInheritance.AUTOSOMAL_DOMINANT, ModeOfInheritance.AUTOSOMAL_RECESSIVE));

        assertThat(instance.getFilterStatusForMode(ModeOfInheritance.ANY), equalTo(FilterStatus.PASSED));
        assertThat(instance.getFilterStatusForMode(ModeOfInheritance.AUTOSOMAL_DOMINANT), equalTo(FilterStatus.PASSED));
        assertThat(instance.getFilterStatusForMode(ModeOfInheritance.AUTOSOMAL_RECESSIVE), equalTo(FilterStatus.PASSED));
    }

    @Test
    public void filterStatusForModePassedNotFiltered() {
        instance.addFilterResult(PASS_QUALITY_RESULT);

        assertThat(instance.getFilterStatusForMode(ModeOfInheritance.ANY), equalTo(FilterStatus.PASSED));
        assertThat(instance.getFilterStatusForMode(ModeOfInheritance.AUTOSOMAL_DOMINANT), equalTo(FilterStatus.FAILED));
        assertThat(instance.getFilterStatusForMode(ModeOfInheritance.AUTOSOMAL_RECESSIVE), equalTo(FilterStatus.FAILED));
    }

    @Test
    public void filterStatusForModeUnFiltered() {
        assertThat(instance.getFilterStatusForMode(ModeOfInheritance.ANY), equalTo(FilterStatus.UNFILTERED));
        assertThat(instance.getFilterStatusForMode(ModeOfInheritance.AUTOSOMAL_DOMINANT), equalTo(FilterStatus.UNFILTERED));
        assertThat(instance.getFilterStatusForMode(ModeOfInheritance.AUTOSOMAL_RECESSIVE), equalTo(FilterStatus.UNFILTERED));
    }

    @Test
    public void filterStatusForFailedModeAutosomalDominantOnly() {
        instance.addFilterResult(FAIL_FREQUENCY_RESULT);
        instance.setCompatibleInheritanceModes(ImmutableSet.of(ModeOfInheritance.AUTOSOMAL_RECESSIVE));

        assertThat(instance.getFilterStatusForMode(ModeOfInheritance.ANY), equalTo(FilterStatus.FAILED));
        assertThat(instance.getFilterStatusForMode(ModeOfInheritance.AUTOSOMAL_DOMINANT), equalTo(FilterStatus.FAILED));
        assertThat(instance.getFilterStatusForMode(ModeOfInheritance.AUTOSOMAL_RECESSIVE), equalTo(FilterStatus.FAILED));
    }

    @Test
    public void testPassesFilterIsTrueWhenPassedFilterResultAdded() {
        FilterType passedFilterType = PASS_QUALITY_RESULT.getFilterType();

        instance.addFilterResult(PASS_QUALITY_RESULT);
        instance.addFilterResult(FAIL_FREQUENCY_RESULT);

        assertThat(instance.passedFilter(passedFilterType), is(true));
    }

    @Test
    public void testPassesFilterIsFalseWhenFailedFilterResultAdded() {
        FilterType filterType = FAIL_FREQUENCY_RESULT.getFilterType();

        instance.addFilterResult(FAIL_FREQUENCY_RESULT);

        assertThat(instance.passedFilter(filterType), is(false));
    }

    @Test
    public void testHasAnnotationsIsFalseByDefault() {
        assertThat(instance.hasTranscriptAnnotations(), is(false));
    }
    
    @Test
    public void testGetChromosomeName23isX() {
        instance = VariantEvaluation.builder(23, 1, "A", "T").build();
        assertThat(instance.getChromosomeName(), equalTo("X"));
    }

    @Test
    public void testGetChromosomeName24isY() {
        instance = VariantEvaluation.builder(24, 1, "A", "T").build();
        assertThat(instance.getChromosomeName(), equalTo("Y"));
    }

    @Test
    public void testGetChromosomeName25isMT() {
        instance = VariantEvaluation.builder(25, 1, "A", "T").build();
        assertThat(instance.getChromosomeName(), equalTo("MT"));
    }

//    @Test
//    public void getVariantContext() {
//        VariantContext builtContext = instance.getVariantContext();
//        assertThat(builtContext.getContig(), equalTo(CHROMOSOME_NAME));
//        assertThat(builtContext.getStart(), equalTo(POSITION));
//        assertThat(builtContext.getEnd(), equalTo(POSITION));
//        assertThat(builtContext.getNAlleles(), equalTo(2));
//        assertThat(builtContext.getReference().getBaseString(), equalTo(instance.getRef()));
//        assertThat(builtContext.getAlternateAllele(instance.getAltAlleleId()).getBaseString(), equalTo(instance.getAlt()));
//    }

    @Test
    public void testBuilderVariantContext() {
        VariantContext variantContext = new VariantContextBuilder()
                .source("Unknown")
                .chr("M").start(1).stop(1).alleles("A", "T")
                .genotypes(GenotypesContext.create(1))
                .make();
        VariantEvaluation variantEvaluation = VariantEvaluation.builder(25, 1, "A", "T")
                .variantContext(variantContext)
                .build();
        assertThat(variantEvaluation.getVariantContext(), equalTo(variantContext));
    }

    @Test
    public void getAltAlleleIdEqualsZeroWhenNotSet() {
        assertThat(instance.getAltAlleleId(), equalTo(0));
    }

    @Test
    public void getAltAlleleIdEqualsBuilderValue() {
        int altAlleleId = 2;
        instance = testVariantBuilder().altAlleleId(altAlleleId).build();
        assertThat(instance.getAltAlleleId(), equalTo(altAlleleId));
    }

    @Test
    public void testGetVariantEffectDefaultValue() {
        assertThat(instance.getVariantEffect(), equalTo(VariantEffect.SEQUENCE_VARIANT));
    }

    @Test
    public void testIsPredictedPathogenicFalseByDefault() {
        assertThat(instance.isPredictedPathogenic(), is(false));
    }

    @Test
    public void testIsPredictedPathogenicMissenseVariant() {
        instance = testVariantBuilder().variantEffect(VariantEffect.MISSENSE_VARIANT).build();
        assertThat(instance.isPredictedPathogenic(), is(true));
    }

    @Test
    public void testStopGainVariantIsPredictedPathogenicIsTrue() {
        instance = testVariantBuilder().variantEffect(VariantEffect.STOP_GAINED).build();
        assertThat(instance.isPredictedPathogenic(), is(true));
    }

    @Test
    public void testDownstreamVariantIsPredictedPathogenicIsFalse() {
        instance = testVariantBuilder().variantEffect(VariantEffect.DOWNSTREAM_GENE_VARIANT).build();
        assertThat(instance.isPredictedPathogenic(), is(false));
    }

    @Test
    public void testDoesNotContributeToGeneScoreByDefault() {
        instance = testVariantBuilder().build();
        assertThat(instance.contributesToGeneScore(), is(false));
    }

    @Test
    public void testCanSetAsContributingToGeneScoreUnderMode() {
        instance = testVariantBuilder().build();
        instance.setContributesToGeneScoreUnderMode(ModeOfInheritance.AUTOSOMAL_DOMINANT);
        instance.setContributesToGeneScoreUnderMode(ModeOfInheritance.AUTOSOMAL_RECESSIVE);
        assertThat(instance.contributesToGeneScore(), is(true));
        assertThat(instance.contributesToGeneScoreUnderMode(ModeOfInheritance.AUTOSOMAL_DOMINANT), is(true));
        assertThat(instance.contributesToGeneScoreUnderMode(ModeOfInheritance.AUTOSOMAL_RECESSIVE), is(true));
        assertThat(instance.contributesToGeneScoreUnderMode(ModeOfInheritance.X_DOMINANT), is(false));
        assertThat(instance.contributesToGeneScoreUnderMode(ModeOfInheritance.X_RECESSIVE), is(false));
        assertThat(instance.contributesToGeneScoreUnderMode(ModeOfInheritance.MITOCHONDRIAL), is(false));
    }

    @Test
    public void testCompatibleInheritanceModes() {
        Set<ModeOfInheritance> compatibleModes = EnumSet.of(ModeOfInheritance.AUTOSOMAL_DOMINANT, ModeOfInheritance.AUTOSOMAL_RECESSIVE);
        instance.setCompatibleInheritanceModes(compatibleModes);
        assertThat(instance.getCompatibleInheritanceModes(), equalTo(compatibleModes));
        assertThat(instance.isCompatibleWith(ModeOfInheritance.AUTOSOMAL_RECESSIVE), is(true));
        assertThat(instance.isCompatibleWith(ModeOfInheritance.AUTOSOMAL_DOMINANT), is(true));
        assertThat(instance.isCompatibleWith(ModeOfInheritance.X_DOMINANT), is(false));
        assertThat(instance.isCompatibleWith(ModeOfInheritance.X_RECESSIVE), is(false));
        assertThat(instance.isCompatibleWith(ModeOfInheritance.MITOCHONDRIAL), is(false));

        assertThat(instance.isCompatibleWith(ModeOfInheritance.ANY), is(true));
    }
    
    @Test
    public void testCompareTo() {
        //variants are sorted according to chromosome, position  ref and alt.
        VariantEvaluation zero = VariantEvaluation.builder(1, 1, "A", "C").build();
        VariantEvaluation one = VariantEvaluation.builder(1, 2, "A", "G").build();
        VariantEvaluation two = VariantEvaluation.builder(1, 2, "AC", "G").build();
        VariantEvaluation three = VariantEvaluation.builder(2, 1, "C", "T").build();
        VariantEvaluation four = VariantEvaluation.builder(2, 1, "C", "TT").build();

        List<VariantEvaluation> variants = Arrays.asList(zero, one, two, three, four);
        Collections.shuffle(variants);

        System.out.println("Shuffled:");
        variants.forEach(variant -> System.out.printf("chr: %2d pos: %2d ref: %-2s alt: %-2s%n", variant.getChromosome(), variant.getStart(), variant.getRef(), variant.getAlt()));

        Collections.sort(variants);

        List<VariantEvaluation> expected = Arrays.asList(zero, one, two, three, four);

        System.out.println("Sorted:");
        variants.forEach(variant -> System.out.printf("chr: %2d pos: %2d ref: %-2s alt: %-2s%n", variant.getChromosome(), variant.getStart(), variant.getRef(), variant.getAlt()));
        assertThat(variants, equalTo(expected));
    }

    private List<VariantEvaluation> scoredVariantsInDescendingRankOrder() {
        VariantEvaluation zero = VariantEvaluation.builder(2, 1, "C", "TT")
                .variantEffect(VariantEffect.FRAMESHIFT_VARIANT)
                .pathogenicityData(PathogenicityData.of(PolyPhenScore.of(1.0f)))
                .build();
        zero.setContributesToGeneScoreUnderMode(ModeOfInheritance.AUTOSOMAL_DOMINANT);
        VariantEvaluation one = VariantEvaluation.builder(2, 1, "C", "T")
                .variantEffect(VariantEffect.STOP_GAINED)
                .frequencyData(FrequencyData.of(Frequency.of(FrequencySource.ESP_ALL, 0.02f)))
                .pathogenicityData(PathogenicityData.of(PolyPhenScore.of(1.0f)))
                .build();
        one.setContributesToGeneScoreUnderMode(ModeOfInheritance.AUTOSOMAL_DOMINANT);
        VariantEvaluation two = VariantEvaluation.builder(1, 2, "A", "G")
                .variantEffect(VariantEffect.MISSENSE_VARIANT)
                .build();
        VariantEvaluation three = VariantEvaluation.builder(1, 2, "AC", "G")
                .variantEffect(VariantEffect.MISSENSE_VARIANT)
                .build();
        VariantEvaluation four = VariantEvaluation.builder(1, 1, "A", "C")
                .variantEffect(VariantEffect.CODING_TRANSCRIPT_INTRON_VARIANT)
                .build();

        return Arrays.asList(zero, one, two, three, four);
    }

    @Test
    public void testVariantRankComparator() {
        //variants are sorted according to whether they are contributing to the gene score, variant score, position  ref and alt.
        List<VariantEvaluation> variants = scoredVariantsInDescendingRankOrder();
        Collections.shuffle(variants);

        System.out.println("Shuffled:");
        variants.forEach(variant -> System.out.printf("%s score: %3f chr: %2d pos: %2d ref: %-2s alt: %-2s%n", (variant.contributesToGeneScore() ? '*' : ' '), variant
                .getVariantScore(), variant.getChromosome(), variant.getStart(), variant.getRef(), variant.getAlt()));

        variants.sort(new VariantEvaluation.RankBasedComparator());

        System.out.println("Sorted:");
        variants.forEach(variant -> System.out.printf("%s score: %3f chr: %2d pos: %2d ref: %-2s alt: %-2s%n", (variant.contributesToGeneScore() ? '*' : ' '), variant
                .getVariantScore(), variant.getChromosome(), variant.getStart(), variant.getRef(), variant.getAlt()));
        assertThat(variants, equalTo(scoredVariantsInDescendingRankOrder()));
    }

    @Test
    public void testVariantCompareByRank() {
        //variants are sorted according to whether they are contributing to the gene score, variant score, position  ref and alt.
        List<VariantEvaluation> variants = scoredVariantsInDescendingRankOrder();
        Collections.shuffle(variants);

        System.out.println("Shuffled:");
        variants.forEach(variant -> System.out.printf("%s score: %3f chr: %2d pos: %2d ref: %-2s alt: %-2s%n", (variant.contributesToGeneScore() ? '*' : ' '), variant
                .getVariantScore(), variant.getChromosome(), variant.getStart(), variant.getRef(), variant.getAlt()));

        variants.sort(VariantEvaluation::compareByRank);

        System.out.println("Sorted:");
        variants.forEach(variant -> System.out.printf("%s score: %3f chr: %2d pos: %2d ref: %-2s alt: %-2s%n", (variant.contributesToGeneScore() ? '*' : ' '), variant
                .getVariantScore(), variant.getChromosome(), variant.getStart(), variant.getRef(), variant.getAlt()));
        assertThat(variants, equalTo(scoredVariantsInDescendingRankOrder()));
    }

    @Test
    public void testToString() {
        String expected = "VariantEvaluation{assembly=hg19 chr=1 start=1 end=1 length=0 ref=C alt=T qual=2.2 SEQUENCE_VARIANT score=0.0 UNFILTERED failedFilters=[] passedFilters=[] compatibleWith=[] sampleGenotypes={sample=0/1}}";
        System.out.println(instance);
        assertThat(instance.toString(), equalTo(expected));
    }

    @Test
    public void testToStringVariantContributesToGeneScore() {
        String expected = "VariantEvaluation{assembly=hg19 chr=1 start=1 end=1 length=0 ref=C alt=T qual=2.2 SEQUENCE_VARIANT * score=0.0 UNFILTERED failedFilters=[] passedFilters=[] compatibleWith=[] sampleGenotypes={sample=0/1}}";
        instance.setContributesToGeneScoreUnderMode(ModeOfInheritance.ANY);
        System.out.println(instance);
        assertThat(instance.toString(), equalTo(expected));
    }

    @Test
    void testToGnomadSnv() {
        assertThat(instance.toGnomad(), equalTo("1-1-C-T"));
    }

    @Test
    void testToGnomadSvIns() {
        VariantEvaluation sv = VariantEvaluation.builder(1, 100, "A", "<INS>")
                .length(50)
                .structuralType(StructuralType.INS)
                .id("12345")
                .build();
        assertThat(sv.toGnomad(), equalTo("1-100-100-A-<INS> length: 50bp, id: 12345"));
    }

    @Test
    void testToGnomadSvDel() {
        VariantEvaluation sv = VariantEvaluation.builder(1, 100, "A", "<DEL>")
                .end(150)
                .length(50)
                .structuralType(StructuralType.DEL)
                .build();
        assertThat(sv.toGnomad(), equalTo("1-100-150-A-<DEL> length: 50bp"));
    }

    @Test
    void variantIsNotWhiteListedByDefault() {
        assertThat(instance.isWhiteListed(), is(false));
    }

    @Test
    void whiteListStatusIsMutable() {
        VariantEvaluation instance = testVariantBuilder()
                .whiteListed(false)
                .build();
        assertThat(instance.isWhiteListed(), is(false));

        instance.setWhiteListed(true);
        assertThat(instance.isWhiteListed(), is(true));
    }

    @Test
    void whiteListedVariantsAlwaysHaveMaximalVariantScore() {
        // this is well above the default AD frequency cut-off
        instance.setFrequencyData(FrequencyData.of(Frequency.of(FrequencySource.GNOMAD_G_SAS, 3f)));
        instance.setPathogenicityData(PathogenicityData.empty());

        assertThat(instance.getVariantScore(), equalTo(0f));

        instance.setWhiteListed(true);

        assertThat(instance.getVariantScore(), equalTo(1f));
    }

    @Test
    void whiteListedVariantsAlwaysHaveMaximalFrequencyScore() {
        // this is well above the default AD frequency cut-off
        instance.setFrequencyData(FrequencyData.of(Frequency.of(FrequencySource.GNOMAD_G_SAS, 3f)));
        assertThat(instance.getFrequencyScore(), equalTo(0f));

        instance.setWhiteListed(true);
        assertThat(instance.getFrequencyScore(), equalTo(1f));
    }

    @Test
    void whiteListedVariantsAlwaysHaveMaximalPathogenicityScore() {
        instance.setPathogenicityData(PathogenicityData.empty());
        assertThat(instance.getPathogenicityScore(), equalTo(0f));
        assertThat(instance.isPredictedPathogenic(), equalTo(false));

        instance.setWhiteListed(true);

        assertThat(instance.getPathogenicityScore(), equalTo(1f));
        assertThat(instance.isPredictedPathogenic(), equalTo(true));
    }

    @Test
    void testLengthUsesAllelesIfNotSet() {
        VariantEvaluation zero = VariantEvaluation.builder(2, 1, "C", "TTT")
                .build();
        assertThat(zero.getLength(), equalTo(2));
    }

    @Test
    void testEndUsesAllelesIfNotSet() {
        VariantEvaluation zero = VariantEvaluation.builder(2, 1, "C", "TTT")
                .build();
        assertThat(zero.getEnd(), equalTo(1));

        VariantEvaluation one = VariantEvaluation.builder(2, 1, "C", "T")
                .build();
        assertThat(one.getEnd(), equalTo(1));
    }

    @Test
    void testLengthOfStructuralVariantIsZeroIfNotSet() {
        VariantEvaluation sv = VariantEvaluation.builder(2, 1, "C", "<INS>")
                .build();
        assertThat(sv.getEnd(), equalTo(1));
        assertThat(sv.getLength(), equalTo(0));
    }

    @Test
    void testLengthOfStructuralVariantCanBeSet() {
        VariantEvaluation sv = VariantEvaluation.builder(2, 1, "C", "<INS>")
                .length(12345)
                .build();
        assertThat(sv.getEnd(), equalTo(1));
        assertThat(sv.getLength(), equalTo(12345));
    }
}<|MERGE_RESOLUTION|>--- conflicted
+++ resolved
@@ -191,19 +191,16 @@
     }
 
     @Test
-<<<<<<< HEAD
-=======
     void testGetIdWithNull() {
         VariantEvaluation withId = testVariantBuilder().id(null).build();
         assertThat(withId.getId(), equalTo(""));
     }
 
     @Test
->>>>>>> fe9c3617
     void testGeneSymbolCannotBeNull() {
         assertThrows(NullPointerException.class, () ->
                 testVariantBuilder()
-                .geneSymbol(null)
+                        .geneSymbol(null)
                         .build()
         );
 
@@ -774,14 +771,16 @@
         Collections.shuffle(variants);
 
         System.out.println("Shuffled:");
-        variants.forEach(variant -> System.out.printf("chr: %2d pos: %2d ref: %-2s alt: %-2s%n", variant.getChromosome(), variant.getStart(), variant.getRef(), variant.getAlt()));
+        variants.forEach(variant -> System.out.printf("chr: %2d pos: %2d ref: %-2s alt: %-2s%n", variant.getChromosome(), variant
+                .getStart(), variant.getRef(), variant.getAlt()));
 
         Collections.sort(variants);
 
         List<VariantEvaluation> expected = Arrays.asList(zero, one, two, three, four);
 
         System.out.println("Sorted:");
-        variants.forEach(variant -> System.out.printf("chr: %2d pos: %2d ref: %-2s alt: %-2s%n", variant.getChromosome(), variant.getStart(), variant.getRef(), variant.getAlt()));
+        variants.forEach(variant -> System.out.printf("chr: %2d pos: %2d ref: %-2s alt: %-2s%n", variant.getChromosome(), variant
+                .getStart(), variant.getRef(), variant.getAlt()));
         assertThat(variants, equalTo(expected));
     }
 
