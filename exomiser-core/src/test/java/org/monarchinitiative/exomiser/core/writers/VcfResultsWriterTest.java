--- conflicted
+++ resolved
@@ -24,7 +24,6 @@
 import de.charite.compbio.jannovar.mendel.ModeOfInheritance;
 import htsjdk.samtools.util.BlockCompressedInputStream;
 import htsjdk.variant.vcf.VCFFileReader;
-import org.codehaus.groovy.ast.expr.UnaryMinusExpression;
 import org.junit.jupiter.api.BeforeEach;
 import org.junit.jupiter.api.Test;
 import org.junit.jupiter.api.io.TempDir;
@@ -71,15 +70,8 @@
  */
 public class VcfResultsWriterTest {
 
-<<<<<<< HEAD
-    private final static String METADATA_HEADER = """
-            ##fileformat=VCFv4.2
-            ##INFO=<ID=Exomiser,Number=.,Type=String,Description="A pipe-separated set of values for the proband allele(s) from the record with one per compatible MOI following the format: {RANK|ID|GENE_SYMBOL|ENTREZ_GENE_ID|MOI|P-VALUE|EXOMISER_GENE_COMBINED_SCORE|EXOMISER_GENE_PHENO_SCORE|EXOMISER_GENE_VARIANT_SCORE|EXOMISER_VARIANT_SCORE|CONTRIBUTING_VARIANT|WHITELIST_VARIANT|FUNCTIONAL_CLASS|HGVS|EXOMISER_ACMG_CLASSIFICATION|EXOMISER_ACMG_EVIDENCE|EXOMISER_ACMG_DISEASE_ID|EXOMISER_ACMG_DISEASE_NAME}">
-            """;
-=======
     private final static String METADATA_HEADER = "##fileformat=VCFv4.2\n" +
                                                   "##INFO=<ID=Exomiser,Number=.,Type=String,Description=\"A pipe-separated set of values for the proband allele(s) from the record with one per compatible MOI following the format: {RANK|ID|GENE_SYMBOL|ENTREZ_GENE_ID|MOI|P-VALUE|EXOMISER_GENE_COMBINED_SCORE|EXOMISER_GENE_PHENO_SCORE|EXOMISER_GENE_VARIANT_SCORE|EXOMISER_VARIANT_SCORE|CONTRIBUTING_VARIANT|WHITELIST_VARIANT|FUNCTIONAL_CLASS|HGVS|EXOMISER_ACMG_CLASSIFICATION|EXOMISER_ACMG_EVIDENCE|EXOMISER_ACMG_DISEASE_ID|EXOMISER_ACMG_DISEASE_NAME}\">\n";
->>>>>>> 0bff4abe
 
     private static final String CHR_7_CONTIG_HEADER = "##contig=<ID=7,length=159138663,assembly=GRCh37.p13>\n";
 
@@ -229,23 +221,12 @@
 
         String vcf = instance.writeString(analysisResults, settings);
         final String expected = METADATA_HEADER
-<<<<<<< HEAD
-                + """
-                     ##contig=<ID=7,length=159138663,assembly=GRCh37.p13>
-                     ##contig=<ID=10,length=135534747,assembly=GRCh37.p13>
-                     #CHROM\tPOS\tID\tREF\tALT\tQUAL\tFILTER\tINFO\tFORMAT\tsample
-                     7\t155604800\t.\tC\tCT\t1\tPASS\tExomiser={2|7-155604800-C-CT_ANY|SHH|6469|ANY|1.0000|0.0000|0.0000|0.0000|1.0000|0|0|frameshift_variant|SHH:uc003wmk.1:c.16dup:p.(Arg6Lysfs*58)|NOT_AVAILABLE|||""}\tGT:RD\t0/1:30
-                     10\t123256214\t.\tA\tG\t2.20\tPASS\tExomiser={1|10-123256214-A-G_AD|FGFR2|2263|AD|1.0000|1.0000|1.0000|0.9500|0.5958|0|0|missense_variant|FGFR2:uc021pzz.1:c.1695G>C:p.(Glu565Asp)|NOT_AVAILABLE|||""}\tGT:RD\t0/1:30
-                     10\t123256215\t.\tT\tG\t2.20\tPASS\tExomiser={1|10-123256215-T-G_AD|FGFR2|2263|AD|1.0000|1.0000|1.0000|0.9500|0.9500|1|0|missense_variant|FGFR2:uc021pzz.1:c.1694A>C:p.(Glu565Ala)|NOT_AVAILABLE|||""}\tGT:RD\t0/1:30
-                     """;
-=======
                                 + "##contig=<ID=7,length=159138663,assembly=GRCh37.p13>\n" +
                                 "##contig=<ID=10,length=135534747,assembly=GRCh37.p13>\n" +
                                 "#CHROM\tPOS\tID\tREF\tALT\tQUAL\tFILTER\tINFO\tFORMAT\tsample\n" +
                                 "7\t155604800\t.\tC\tCT\t1\tPASS\tExomiser={2|7-155604800-C-CT_ANY|SHH|6469|ANY|1.0000|0.0000|0.0000|0.0000|1.0000|0|0|frameshift_variant|SHH:uc003wmk.1:c.16dup:p.(Arg6Lysfs*58)|NOT_AVAILABLE|||\"\"}\tGT:RD\t0/1:30\n" +
                                 "10\t123256214\t.\tA\tG\t2.20\tPASS\tExomiser={1|10-123256214-A-G_AD|FGFR2|2263|AD|1.0000|1.0000|1.0000|0.9500|0.5958|0|0|missense_variant|FGFR2:uc021pzz.1:c.1695G>C:p.(Glu565Asp)|NOT_AVAILABLE|||\"\"}\tGT:RD\t0/1:30\n" +
                                 "10\t123256215\t.\tT\tG\t2.20\tPASS\tExomiser={1|10-123256215-T-G_AD|FGFR2|2263|AD|1.0000|1.0000|1.0000|0.9500|0.9500|1|0|missense_variant|FGFR2:uc021pzz.1:c.1694A>C:p.(Glu565Ala)|NOT_AVAILABLE|||\"\"}\tGT:RD\t0/1:30\n";
->>>>>>> 0bff4abe
         assertThat(vcf, equalTo(expected));
     }
 
@@ -300,11 +281,7 @@
         expected.add("10\t123256215\t.\tT\tG\t2.20\tPASS\tExomiser={1|10-123256215-T-G_AD|FGFR2|2263|AD|1.0000|1.0000|1.0000|0.9500|0.9500|1|0|missense_variant|FGFR2:uc021pzz.1:c.1694A>C:p.(Glu565Ala)|NOT_AVAILABLE|||\"\"}\tGT:RD\t0/1:30");
 
         try (BufferedReader br = new BufferedReader(new InputStreamReader(new BlockCompressedInputStream(new FileInputStream(vcfOutFile.toFile()))))) {
-<<<<<<< HEAD
-            List<String> actual = br.lines().toList();
-=======
             List<String> actual = br.lines().collect(Collectors.toUnmodifiableList());
->>>>>>> 0bff4abe
             assertThat(actual, equalTo(expected));
         }
     }
@@ -335,11 +312,7 @@
     public void testHomozygousAltAlleleOutputVcfContainsConcatenatedVariantScoresOnOneLine() {
         Path vcfPath = Paths.get("src/test/resources/multiAlleleGenotypes.vcf");
         VariantFactory variantFactory = TestFactory.buildDefaultVariantFactory(vcfPath);
-<<<<<<< HEAD
-        List<VariantEvaluation> variants = variantFactory.createVariantEvaluations().toList();
-=======
         List<VariantEvaluation> variants = variantFactory.createVariantEvaluations().collect(Collectors.toUnmodifiableList());
->>>>>>> 0bff4abe
         // 1/2 HETEROZYGOUS_ALT - needs to be written back out as a single line
         VariantEvaluation altAlleleOne = variants.get(3).toBuilder()
                 //change the variant effect from MISSENSE so that the score is different and the order can be tested on the output line
