--- conflicted
+++ resolved
@@ -29,29 +29,17 @@
 import org.junit.jupiter.api.BeforeEach;
 import org.junit.jupiter.api.Test;
 import org.junit.jupiter.api.io.TempDir;
-<<<<<<< HEAD
-import org.monarchinitiative.exomiser.core.analysis.Analysis;
-=======
->>>>>>> 0bff4abe
 import org.monarchinitiative.exomiser.core.analysis.AnalysisResults;
 import org.monarchinitiative.exomiser.core.genome.TestFactory;
 import org.monarchinitiative.exomiser.core.genome.TestVariantFactory;
 import org.monarchinitiative.exomiser.core.model.Gene;
 import org.monarchinitiative.exomiser.core.model.GeneScore;
-<<<<<<< HEAD
-import org.monarchinitiative.exomiser.core.prioritisers.HiPhivePriorityResult;
-=======
 import org.monarchinitiative.exomiser.core.model.SampleGenotype;
->>>>>>> 0bff4abe
 import org.monarchinitiative.exomiser.core.prioritisers.OmimPriorityResult;
 
 import java.nio.file.Files;
 import java.nio.file.Path;
 import java.util.*;
-<<<<<<< HEAD
-import java.util.stream.Collectors;
-=======
->>>>>>> 0bff4abe
 
 import static org.hamcrest.CoreMatchers.equalTo;
 import static org.hamcrest.CoreMatchers.is;
@@ -74,18 +62,12 @@
 //        fgfr2.addPriorityResult(new HiPhivePriorityResult());
         fgfr2.addPriorityResult(new OmimPriorityResult(fgfr2.getEntrezGeneID(), fgfr2.getGeneSymbol(), 1d, List.of(), Map.of()));
         fgfr2.addGeneScore(GeneScore.builder().geneIdentifier(fgfr2.getGeneIdentifier()).modeOfInheritance(ModeOfInheritance.AUTOSOMAL_DOMINANT).build());
-<<<<<<< HEAD
-=======
         fgfr2.addVariant(TestVariantFactory.buildVariant(10, 12345, "G", "T", SampleGenotype.het(), 24, 300.0));
->>>>>>> 0bff4abe
 
         Gene rbm8a = TestFactory.newGeneRBM8A();
         rbm8a.setCompatibleInheritanceModes(EnumSet.of(ModeOfInheritance.AUTOSOMAL_DOMINANT));
         rbm8a.addGeneScore(GeneScore.builder().geneIdentifier(rbm8a.getGeneIdentifier()).modeOfInheritance(ModeOfInheritance.AUTOSOMAL_DOMINANT).build());
-<<<<<<< HEAD
-=======
         rbm8a.addVariant(TestVariantFactory.buildVariant(1, 12345, "G", "T", SampleGenotype.het(), 24, 300.0));
->>>>>>> 0bff4abe
 
         analysisResults = AnalysisResults.builder()
                 .genes(Arrays.asList(fgfr2, rbm8a))
@@ -94,11 +76,6 @@
 
     @Test
     public void testWrite(@TempDir Path tempDir) throws Exception {
-<<<<<<< HEAD
-        String outPrefix = tempDir.resolve("testWrite").toString();
-
-=======
->>>>>>> 0bff4abe
         OutputSettings settings = OutputSettings.builder()
                 .outputDirectory(tempDir)
                 .outputFileName("testWrite")
@@ -117,16 +94,6 @@
                 .outputFormats(EnumSet.of(OutputFormat.TSV_GENE))
                 .build();
         String actual = instance.writeString(analysisResults, settings);
-<<<<<<< HEAD
-        
-        String expected =
-                """
-                #RANK\tID\tGENE_SYMBOL\tENTREZ_GENE_ID\tMOI\tP-VALUE\tEXOMISER_GENE_COMBINED_SCORE\tEXOMISER_GENE_PHENO_SCORE\tEXOMISER_GENE_VARIANT_SCORE\tHUMAN_PHENO_SCORE\tMOUSE_PHENO_SCORE\tFISH_PHENO_SCORE\tWALKER_SCORE\tPHIVE_ALL_SPECIES_SCORE\tOMIM_SCORE\tMATCHES_CANDIDATE_GENE\tHUMAN_PHENO_EVIDENCE\tMOUSE_PHENO_EVIDENCE\tFISH_PHENO_EVIDENCE\tHUMAN_PPI_EVIDENCE\tMOUSE_PPI_EVIDENCE\tFISH_PPI_EVIDENCE
-                1\tFGFR2_AD\tFGFR2\t2263\tAD\t1.0000\t0.0000\t0.0000\t0.0000\t0.0000\t0.0000\t0.0000\t0.0000\t0.0000\t1.0000\t0\t
-                1\tRBM8A_AD\tRBM8A\t9939\tAD\t1.0000\t0.0000\t0.0000\t0.0000\t0.0000\t0.0000\t0.0000\t0.0000\t0.0000\t0.0000\t0\t                                         
-                """;
-        System.out.println(actual);
-=======
 
         String expected =
                 "#RANK\tID\tGENE_SYMBOL\tENTREZ_GENE_ID\tMOI\tP-VALUE\tEXOMISER_GENE_COMBINED_SCORE\tEXOMISER_GENE_PHENO_SCORE\tEXOMISER_GENE_VARIANT_SCORE\tHUMAN_PHENO_SCORE\tMOUSE_PHENO_SCORE\tFISH_PHENO_SCORE\tWALKER_SCORE\tPHIVE_ALL_SPECIES_SCORE\tOMIM_SCORE\tMATCHES_CANDIDATE_GENE\tHUMAN_PHENO_EVIDENCE\tMOUSE_PHENO_EVIDENCE\tFISH_PHENO_EVIDENCE\tHUMAN_PPI_EVIDENCE\tMOUSE_PPI_EVIDENCE\tFISH_PPI_EVIDENCE\n" +
@@ -160,7 +127,6 @@
                 "#RANK\tID\tGENE_SYMBOL\tENTREZ_GENE_ID\tMOI\tP-VALUE\tEXOMISER_GENE_COMBINED_SCORE\tEXOMISER_GENE_PHENO_SCORE\tEXOMISER_GENE_VARIANT_SCORE\tHUMAN_PHENO_SCORE\tMOUSE_PHENO_SCORE\tFISH_PHENO_SCORE\tWALKER_SCORE\tPHIVE_ALL_SPECIES_SCORE\tOMIM_SCORE\tMATCHES_CANDIDATE_GENE\tHUMAN_PHENO_EVIDENCE\tMOUSE_PHENO_EVIDENCE\tFISH_PHENO_EVIDENCE\tHUMAN_PPI_EVIDENCE\tMOUSE_PPI_EVIDENCE\tFISH_PPI_EVIDENCE\n" +
                 "1\tFGFR2_ANY\tFGFR2\t2263\tANY\t1.0000\t0.1200\t1.0000\t0.0000\t0.0000\t0.0000\t0.0000\t0.0000\t0.0000\t1.0000\t0\t\n" +
                 "2\tRBM8A_ANY\tRBM8A\t9939\tANY\t1.0000\t0.0000\t0.0000\t0.0000\t0.0000\t0.0000\t0.0000\t0.0000\t0.0000\t0.0000\t0\t\n";
->>>>>>> 0bff4abe
         assertThat(actual, equalTo(expected));
     }
 
