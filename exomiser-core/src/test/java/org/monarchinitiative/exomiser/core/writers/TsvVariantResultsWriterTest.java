--- conflicted
+++ resolved
@@ -102,25 +102,6 @@
     }
 
     @Test
-<<<<<<< HEAD
-    public void testWriteProducesFileWithCorrectName(@TempDir Path tempFolder) {
-        AnalysisResults analysisResults = buildAnalysisResults();
-
-        String outPrefix = tempFolder.resolve("testWrite").toString();
-        OutputSettings settings = OutputSettings.builder()
-                .outputFormats(EnumSet.of(OutputFormat.TSV_VARIANT)).outputPrefix(outPrefix).build();
-
-        instance.writeFile(analysisResults, settings);
-
-        Path outputPath = tempFolder.resolve("testWrite.variants.tsv");
-        assertThat(Files.exists(outputPath), is(true));
-    }
-
-    @Test
-    public void testWriteStringContainsAllVariants() {
-        AnalysisResults analysisResults = buildAnalysisResults();
-
-=======
     public void testWriteProducesFileWithCorrectName() throws Exception {
         Path tempFolder = Files.createTempDirectory("exomiser_test");
         String outPrefix = tempFolder.resolve("testWrite").toString();
@@ -143,7 +124,6 @@
     public void testWriteStringContainsAllVariants() {
         AnalysisResults analysisResults = buildAnalysisResults();
 
->>>>>>> 933ae665
         OutputSettings settings = OutputSettings.builder()
                 .outputFormats(EnumSet.of(OutputFormat.TSV_VARIANT))
                 .build();
