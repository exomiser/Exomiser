/*
 * The Exomiser - A tool to annotate and prioritize genomic variants
 *
 * Copyright (c) 2016-2021 Queen Mary University of London.
 * Copyright (c) 2012-2016 Charité Universitätsmedizin Berlin and Genome Research Ltd.
 *
 * This program is free software: you can redistribute it and/or modify
 * it under the terms of the GNU Affero General Public License as
 * published by the Free Software Foundation, either version 3 of the
 * License, or (at your option) any later version.
 *
 * This program is distributed in the hope that it will be useful,
 * but WITHOUT ANY WARRANTY; without even the implied warranty of
 * MERCHANTABILITY or FITNESS FOR A PARTICULAR PURPOSE.  See the
 * GNU Affero General Public License for more details.
 *
 * You should have received a copy of the GNU Affero General Public License
 * along with this program.  If not, see <http://www.gnu.org/licenses/>.
 */

package org.monarchinitiative.exomiser.core.genome;

import de.charite.compbio.jannovar.annotation.VariantEffect;
import de.charite.compbio.jannovar.data.JannovarData;
import htsjdk.variant.variantcontext.VariantContext;
import org.junit.jupiter.api.Disabled;
import org.junit.jupiter.api.Test;
import org.monarchinitiative.exomiser.core.genome.jannovar.JannovarDataSourceLoader;
import org.monarchinitiative.exomiser.core.model.ChromosomalRegionIndex;
import org.monarchinitiative.exomiser.core.model.VariantAnnotation;
import org.monarchinitiative.svart.*;
import org.monarchinitiative.svart.util.VariantTrimmer;

import java.nio.file.Path;
import java.util.List;

import static org.hamcrest.CoreMatchers.*;
import static org.hamcrest.MatcherAssert.assertThat;

/**
 * @author Jules Jacobsen <j.jacobsen@qmul.ac.uk>
 */
class JannovarStructuralVariantAnnotatorTest {

    private final JannovarStructuralVariantAnnotator instance = new JannovarStructuralVariantAnnotator(TestFactory.getDefaultGenomeAssembly(), TestFactory
            .buildDefaultJannovarData(), ChromosomalRegionIndex.empty());

    private final Contig chr10 = GenomeAssembly.HG19.getContigById(10);

    @Test
    void testAnnotateStructuralVariant() {
        // TranscriptModel Gene=FGFR2 accession=uc021pzz.1 Chr10 Strand=- seqLen=4654
        // txRegion=123237843-123357972(120129 bases) CDS=123239370-123353331(113961 bases)
        GenomicVariant variantCoordinates = variant(chr10, 123237843, 123357972, "T", "<DEL>", -120129);
        List<VariantAnnotation> annotations = instance.annotate(variantCoordinates);
        assertThat(annotations.size(), equalTo(1));
        VariantAnnotation variantAnnotation = annotations.get(0);
        assertThat(variantAnnotation.hasTranscriptAnnotations(), is(true));
        assertThat(variantAnnotation.getGeneSymbol(), equalTo("FGFR2"));
        assertThat(variantAnnotation.getGeneId(), equalTo("2263"));
        assertThat(variantAnnotation.getVariantEffect(), equalTo(VariantEffect.TRANSCRIPT_ABLATION));
    }

    private GenomicVariant variant(Contig contig, int start, int end, String ref, String alt, int changeLength) {
        return GenomicVariant.of(contig, Strand.POSITIVE, CoordinateSystem.ONE_BASED, start, end, ref, alt, changeLength);
    }

    @Test
<<<<<<< HEAD
    public void downstreamInsertion() {
        Variant variant = variant(chr10, 123237843, 123237843, "T", "<INS>", 200);
=======
    public void exonicInsertion() {
        GenomicVariant variant = variant(chr10, 123237843, 123237843, "T", "<INS>", 200);
>>>>>>> 3e8a8038
        List<VariantAnnotation> annotations = instance.annotate(variant);

        assertThat(annotations.size(), equalTo(1));
        VariantAnnotation variantAnnotation = annotations.get(0);

        assertThat(variantAnnotation.hasTranscriptAnnotations(), is(true));

        assertThat(variantAnnotation.getGeneId(), equalTo("2263"));
        assertThat(variantAnnotation.getGeneSymbol(), equalTo("FGFR2"));
        assertThat(variantAnnotation.getVariantEffect(), equalTo(VariantEffect.DOWNSTREAM_GENE_VARIANT));
    }

    @Test
    public void exonicInsertion() {
        Variant variant = variant(GenomeAssembly.HG19.getContigById(1), 145508025, 145508025, "T", "<INS>", 200);
        List<VariantAnnotation> annotations = instance.annotate(variant);
        assertThat(annotations.size(), equalTo(2));

        for (VariantAnnotation variantAnnotation : annotations) {
            assertThat(variantAnnotation.hasTranscriptAnnotations(), is(true));
            // Jannovar would add an artificially HIGH impact INSERTION annotation to all non-intergenic insertions which
            // leads to hugely over-inflated variant effect scores.
            if (variantAnnotation.getGeneSymbol().equals("RBM8A")) {
                assertThat(variantAnnotation.getVariantEffect(), equalTo(VariantEffect.CODING_SEQUENCE_VARIANT));
            }
            if (variantAnnotation.getGeneSymbol().equals("GNRHR2")) {
                assertThat(variantAnnotation.getVariantEffect(), equalTo(VariantEffect.DOWNSTREAM_GENE_VARIANT));
            }
        }
    }

    @Test
    public void exonicDeletion() {
        // Exon 2 loss
        GenomicVariant variant = variant(chr10, 123353221, 123353480, "T", "<DEL>", -259);
        List<VariantAnnotation> annotations = instance.annotate(variant);

        assertThat(annotations.size(), equalTo(1));
        VariantAnnotation variantAnnotation = annotations.get(0);

        assertThat(variantAnnotation.hasTranscriptAnnotations(), is(true));
        assertThat(variantAnnotation.getGeneId(), equalTo("2263"));
        assertThat(variantAnnotation.getGeneSymbol(), equalTo("FGFR2"));
        // this is an EXON_LOSS
        assertThat(variantAnnotation.getVariantEffect(), equalTo(VariantEffect.START_LOST));
    }

    @Test
    void testBnd() {
        VariantContextConverter variantContextConverter = VariantContextConverter.of(GenomeAssembly.HG19.genomicAssembly(), VariantTrimmer.leftShiftingTrimmer(VariantTrimmer.retainingCommonBase()));
        VariantContext variantContext = TestVcfReader.forSamples("sample").readVariantContext("1\t243097603\tMantaBND:12652:0:1:1:1:0:0\tA\t]Y:13954151]A\t428.00\tMaxDepth\tSVTYPE=BND;MATEID=MantaBND:12652:0:1:1:1:0:1;BND_PAIR_COUNT=10;PAIR_COUNT=9;CIPOS=0,12;HOMLEN=12;HOMSEQ=ATAATAATAATA;BND_DEPTH=31;MATE_BND_DEPTH=47\tGT:GQ:PR:SR\t0/1:428:26,4:13,13");
        GenomicVariant variant = variantContextConverter.convertToVariant(variantContext, variantContext.getAlternateAllele(0));
        assertThat(variant, is(nullValue()));
//        List<VariantAnnotation> variantAnnotations = instance.annotate(variant);
//        System.out.println(variantAnnotations);
    }

    @Disabled
    @Test
    public void preciseStructuralVariant() {

        VariantContext variantContext = TestVcfReader.forSamples("sample").readVariantContext("CM000663.2      30912   pbsv.DEL.0      CTCTCTCTCTCGCTATCTCATTTT        C       .       PASS    SVTYPE=DEL;END=30935;SVLEN=-23  GT:AD:DP:SAC    0/1:45,15:60:28,17,9,6");
        System.out.println(variantContext);

        GenomeAssembly hg38 = GenomeAssembly.HG38;
        VariantContextConverter variantContextConverter = VariantContextConverter.of(hg38.genomicAssembly(), VariantTrimmer.leftShiftingTrimmer(VariantTrimmer.retainingCommonBase()));

        GenomicVariant variant = variantContextConverter.convertToVariant(variantContext, variantContext.getAlternateAllele(0));
        System.out.println(variant);

        System.out.println("RefSeq SmallAnnotator");
        JannovarData refseqHg38JannovatrData = JannovarDataSourceLoader.loadJannovarData(Path.of("/home/hhx640/Documents/exomiser-data/2007_hg38_transcripts_refseq.ser"));
        VariantAnnotator refseqHg38Smallannotator = new JannovarSmallVariantAnnotator(hg38, refseqHg38JannovatrData, ChromosomalRegionIndex.empty());
        refseqHg38Smallannotator.annotate(variant).forEach(System.out::println);

        System.out.println("RefSeq SVannotator");
        VariantAnnotator refseqHg38SvAnnotator = new JannovarStructuralVariantAnnotator(hg38, refseqHg38JannovatrData, ChromosomalRegionIndex.empty());
        refseqHg38SvAnnotator.annotate(variant).forEach(System.out::println);

        System.out.println("Ensembl SmallAnnotator");
        JannovarData ensemblJannovarData = JannovarDataSourceLoader.loadJannovarData(Path.of("/home/hhx640/Documents/exomiser-data/2007_hg38_transcripts_ensembl.ser"));
        VariantAnnotator ensemblannotator = new JannovarSmallVariantAnnotator(hg38, ensemblJannovarData, ChromosomalRegionIndex.empty());
        ensemblannotator.annotate(variant).forEach(System.out::println);

        System.out.println("Ensembl SVAnnotator");
        VariantAnnotator ensemblSvAnnotator = new JannovarStructuralVariantAnnotator(hg38, ensemblJannovarData, ChromosomalRegionIndex.empty());
        ensemblSvAnnotator.annotate(variant).forEach(System.out::println);
    }
}<|MERGE_RESOLUTION|>--- conflicted
+++ resolved
@@ -66,13 +66,8 @@
     }
 
     @Test
-<<<<<<< HEAD
     public void downstreamInsertion() {
-        Variant variant = variant(chr10, 123237843, 123237843, "T", "<INS>", 200);
-=======
-    public void exonicInsertion() {
         GenomicVariant variant = variant(chr10, 123237843, 123237843, "T", "<INS>", 200);
->>>>>>> 3e8a8038
         List<VariantAnnotation> annotations = instance.annotate(variant);
 
         assertThat(annotations.size(), equalTo(1));
@@ -87,7 +82,7 @@
 
     @Test
     public void exonicInsertion() {
-        Variant variant = variant(GenomeAssembly.HG19.getContigById(1), 145508025, 145508025, "T", "<INS>", 200);
+        GenomicVariant variant = variant(GenomeAssembly.HG19.getContigById(1), 145508025, 145508025, "T", "<INS>", 200);
         List<VariantAnnotation> annotations = instance.annotate(variant);
         assertThat(annotations.size(), equalTo(2));
 
