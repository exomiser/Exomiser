/*
 * The Exomiser - A tool to annotate and prioritize genomic variants
 *
 * Copyright (c) 2016-2021 Queen Mary University of London.
 * Copyright (c) 2012-2016 Charité Universitätsmedizin Berlin and Genome Research Ltd.
 *
 * This program is free software: you can redistribute it and/or modify
 * it under the terms of the GNU Affero General Public License as
 * published by the Free Software Foundation, either version 3 of the
 * License, or (at your option) any later version.
 *
 * This program is distributed in the hope that it will be useful,
 * but WITHOUT ANY WARRANTY; without even the implied warranty of
 * MERCHANTABILITY or FITNESS FOR A PARTICULAR PURPOSE.  See the
 * GNU Affero General Public License for more details.
 *
 * You should have received a copy of the GNU Affero General Public License
 * along with this program.  If not, see <http://www.gnu.org/licenses/>.
 */

/*
 * To change this license header, choose License Headers in Project Properties.
 * To change this template file, choose Tools | Templates
 * and open the template in the editor.
 */
package org.monarchinitiative.exomiser.core.writers;

import de.charite.compbio.jannovar.mendel.ModeOfInheritance;
import org.junit.jupiter.api.Test;
import org.junit.jupiter.api.extension.ExtendWith;
import org.junit.jupiter.params.ParameterizedTest;
import org.junit.jupiter.params.provider.CsvSource;
import org.mockito.Mock;
import org.mockito.Mockito;
import org.mockito.junit.jupiter.MockitoExtension;
import org.monarchinitiative.exomiser.core.analysis.Analysis;
import org.monarchinitiative.exomiser.core.analysis.AnalysisResults;
import org.monarchinitiative.exomiser.core.analysis.sample.Sample;
import org.monarchinitiative.exomiser.core.filters.FilterReport;
import org.monarchinitiative.exomiser.core.filters.FilterType;
import org.monarchinitiative.exomiser.core.filters.PassAllVariantEffectsFilter;
import org.monarchinitiative.exomiser.core.model.Gene;
import org.monarchinitiative.exomiser.core.model.VariantEvaluation;

import java.nio.file.Path;
import java.nio.file.Paths;
import java.util.Collections;
import java.util.List;

import static org.hamcrest.CoreMatchers.*;
import static org.hamcrest.MatcherAssert.assertThat;
import static org.monarchinitiative.exomiser.core.writers.OutputFormat.TSV_VARIANT;

/**
 *
 * @author Jules Jacobsen <jules.jacobsen@sanger.ac.uk>
 */
@ExtendWith(MockitoExtension.class)
public class ResultsWriterUtilsTest {

    private static final String DEFAULT_OUTPUT_DIR = "results";
    private final Path vcfPath = Paths.get("wibble");
    
    @Mock
    private Gene passedGeneOne;
    @Mock
    private Gene passedGeneTwo;
    @Mock
    private Gene failedGene;
    
    public void registerMocks() {
        Mockito.when(passedGeneOne.passedFilters()).thenReturn(Boolean.TRUE);
        Mockito.when(passedGeneTwo.passedFilters()).thenReturn(Boolean.TRUE);
        Mockito.when(failedGene.passedFilters()).thenReturn(Boolean.FALSE);
    }

    private List<Gene> getGenes() {
        List<Gene> genes = List.of(passedGeneOne, passedGeneTwo, failedGene);
        registerMocks();
        return genes;
    }

    @Test
    void testNullVcfAndEmptyOutputPrefixUsesVcfFileName() {
<<<<<<< HEAD
        String result = ResultsWriterUtils.makeOutputFilename(null, "", OutputFormat.JSON);
=======
        String result = ResultsWriterUtils.makeOutputFilename(null, "", OutputFormat.JSON, ModeOfInheritance.AUTOSOMAL_DOMINANT);
>>>>>>> 0bff4abe
        assertThat(result, equalTo("results/exomiser.json"));
    }

    @Test
    void testEmptyOutputPrefixUsesVcfFileName() {
<<<<<<< HEAD
        String result = ResultsWriterUtils.makeOutputFilename(Paths.get("/data/vcf/sample1_genome.vcf.gz"), "", OutputFormat.TSV_VARIANT);
        assertThat(result, equalTo("results/sample1_genome-exomiser.variants.tsv"));
=======
        String result = ResultsWriterUtils.makeOutputFilename(Paths.get("/data/vcf/sample1_genome.vcf.gz"), "", OutputFormat.TSV_VARIANT, ModeOfInheritance.AUTOSOMAL_DOMINANT);
        assertThat(result, equalTo("results/sample1_genome-exomiser.variants.tsv"));
    }

    @ParameterizedTest
    @CsvSource({
            "'', /data/vcf/sample1_genome.vcf.gz, " + DEFAULT_OUTPUT_DIR + "/sample1_genome-exomiser",
            "wibble, /data/vcf/sample1_genome.vcf.gz, wibble",
            "/, /data/vcf/sample1_genome.vcf.gz, /sample1_genome-exomiser",
            "/tmp, /data/vcf/sample1_genome.vcf.gz, /tmp",
            "/tmp/, /data/vcf/sample1_genome.vcf.gz, /tmp/sample1_genome-exomiser",
            "/tmp/., /data/vcf/sample1_genome.vcf.gz, /tmp/sample1_genome-exomiser",
            "/tmp/.., /data/vcf/sample1_genome.vcf.gz, /sample1_genome-exomiser",
            "/tmp, '', /tmp",
            "/tmp/, '', /tmp/exomiser",
            "/tmp/wibble/hoopy/frood, /data/vcf/sample1_genome.vcf.gz, /tmp/wibble/hoopy/frood",
            "/tmp/wibble/hoopy/frood/, /data/vcf/sample1_genome.vcf.gz, /tmp/wibble/hoopy/frood/sample1_genome-exomiser",
            "wibble/hoopy/frood, '', wibble/hoopy/frood",
            "wibble/hoopy/frood, /data/vcf/sample1_genome.vcf.gz, wibble/hoopy/frood",
            "wibble/hoopy/frood/, '', wibble/hoopy/frood/exomiser",
            "wibble/hoopy/frood/, /data/vcf/sample1_genome.vcf.gz, wibble/hoopy/frood/sample1_genome-exomiser",
    })
    void testDirectoryOutputPrefixUsesVcfFileName(String outputPrefix, String vcfPath, String expected) {
        String result = ResultsWriterUtils.makeOutputFilename(vcfPath.isEmpty() ? null : Path.of(vcfPath), outputPrefix, TSV_VARIANT, ModeOfInheritance.AUTOSOMAL_DOMINANT);
        assertThat(result, equalTo(expected + "." + TSV_VARIANT.getFileExtension()));
>>>>>>> 0bff4abe
    }

    @Test
    public void testThatSpecifiedTsvFileExtensionIsPresent() {
        OutputFormat testedFormat = OutputFormat.TSV_GENE;
        OutputSettings settings = OutputSettings.builder().build();
<<<<<<< HEAD
        String result = ResultsWriterUtils.makeOutputFilename(vcfPath, settings.getOutputPrefix(), testedFormat);
=======
        String result = ResultsWriterUtils.makeOutputFilename(vcfPath, settings.getOutputPrefix(), testedFormat, ModeOfInheritance.AUTOSOMAL_DOMINANT);
>>>>>>> 0bff4abe
        assertThat(result, equalTo(DEFAULT_OUTPUT_DIR + "/wibble-exomiser.genes.tsv"));
    }

    @Test
    public void testThatSpecifiedVcfFileExtensionIsPresent() {
        OutputFormat testedFormat = OutputFormat.VCF;
        OutputSettings settings = OutputSettings.builder().build();
<<<<<<< HEAD
        String result = ResultsWriterUtils.makeOutputFilename(vcfPath, settings.getOutputPrefix(), testedFormat);
=======
        String result = ResultsWriterUtils.makeOutputFilename(vcfPath, settings.getOutputPrefix(), testedFormat, ModeOfInheritance.AUTOSOMAL_RECESSIVE);
>>>>>>> 0bff4abe
        assertThat(result, equalTo(DEFAULT_OUTPUT_DIR + "/wibble-exomiser.vcf"));
    }

    @Test
    public void testThatSpecifiedOutputFormatDoesNotOverwriteGivenOutputPrefixFileExtension() {
        OutputFormat testedFormat = OutputFormat.VCF;
        String outputPrefix = "/user/jules/exomes/analysis/slartibartfast.xml";
<<<<<<< HEAD
        String result = ResultsWriterUtils.makeOutputFilename(vcfPath, outputPrefix, testedFormat);
=======
        String result = ResultsWriterUtils.makeOutputFilename(vcfPath, outputPrefix, testedFormat, ModeOfInheritance.X_DOMINANT);
>>>>>>> 0bff4abe
        assertThat(result, equalTo("/user/jules/exomes/analysis/slartibartfast.xml.vcf"));
    }
    
    @Test
    public void testDefaultOutputFormatIsNotDestroyedByIncorrectFileExtensionDetection() {
        OutputFormat testedFormat = OutputFormat.HTML;
        OutputSettings settings = OutputSettings.builder().build();
        String result = ResultsWriterUtils.makeOutputFilename(vcfPath, settings.getOutputPrefix(), testedFormat);
        assertThat(result, equalTo(DEFAULT_OUTPUT_DIR + "/wibble-exomiser.html"));
    }
    
    @Test
    public void testOutFileNameIsCombinationOfOutPrefixAndOutFormat() {
        OutputFormat outFormat = OutputFormat.TSV_GENE;
        String outFilePrefix = "user/subdir/geno/vcf/F0000009/F0000009";
<<<<<<< HEAD
        String actual = ResultsWriterUtils.makeOutputFilename(vcfPath, outFilePrefix, outFormat);
=======
        String actual = ResultsWriterUtils.makeOutputFilename(vcfPath, outFilePrefix, outFormat, ModeOfInheritance.AUTOSOMAL_DOMINANT);
>>>>>>> 0bff4abe
        assertThat(actual, equalTo("user/subdir/geno/vcf/F0000009/F0000009.genes.tsv"));
    }

    @Test
    public void testHtmlOutputFileName() {
        OutputFormat testedFormat = OutputFormat.HTML;

        String any = ResultsWriterUtils.makeOutputFilename(vcfPath, "", testedFormat);
        assertThat(any, equalTo(DEFAULT_OUTPUT_DIR + "/wibble-exomiser.html"));
<<<<<<< HEAD
=======

        String autoDom = ResultsWriterUtils.makeOutputFilename(vcfPath, "", testedFormat, ModeOfInheritance.AUTOSOMAL_DOMINANT);
        assertThat(autoDom, equalTo(DEFAULT_OUTPUT_DIR + "/wibble-exomiser.html"));

        String autoRec = ResultsWriterUtils.makeOutputFilename(vcfPath, "", testedFormat, ModeOfInheritance.AUTOSOMAL_RECESSIVE);
        assertThat(autoRec, equalTo(DEFAULT_OUTPUT_DIR + "/wibble-exomiser.html"));

        String xDom = ResultsWriterUtils.makeOutputFilename(vcfPath, "", testedFormat, ModeOfInheritance.X_DOMINANT);
        assertThat(xDom, equalTo(DEFAULT_OUTPUT_DIR + "/wibble-exomiser.html"));

        String xRec = ResultsWriterUtils.makeOutputFilename(vcfPath, "", testedFormat, ModeOfInheritance.X_RECESSIVE);
        assertThat(xRec, equalTo(DEFAULT_OUTPUT_DIR + "/wibble-exomiser.html"));

        String mito = ResultsWriterUtils.makeOutputFilename(vcfPath, "", testedFormat, ModeOfInheritance.MITOCHONDRIAL);
        assertThat(mito, equalTo(DEFAULT_OUTPUT_DIR + "/wibble-exomiser.html"));
>>>>>>> 0bff4abe
    }

    @Test
    public void canMakeEmptyVariantTypeCounterFromEmptyVariantEvaluations() {
        List<VariantEvaluation> variantEvaluations = Collections.emptyList();
        List<VariantEffectCount> variantTypeCounters = ResultsWriterUtils.makeVariantEffectCounters(Collections.emptyList(), variantEvaluations);
        assertThat(variantTypeCounters.isEmpty(), is(false));
        
        VariantEffectCount firstVariantTypeCount = variantTypeCounters.get(0);
        assertThat(firstVariantTypeCount.getVariantType(), notNullValue());
        assertThat(firstVariantTypeCount.getSampleVariantTypeCounts().isEmpty(), is(true));
    }
    
    @Test
    public void canMakeFilterReportsFromAnalysisReturnsEmptyListWhenNoFiltersAdded() {
        Sample sample = Sample.builder().build();
        Analysis analysis = Analysis.builder().build();
        AnalysisResults analysisResults = AnalysisResults.builder()
                .sample(sample)
                .analysis(analysis)
                .build();
        List<FilterReport> results = ResultsWriterUtils.makeFilterReports(analysis, analysisResults);

        assertThat(results.isEmpty(), is(true));
    }
    
    @Test
    public void canMakeFilterReportsFromAnalysis() {
        Sample sample = Sample.builder().build();
        Analysis analysis = Analysis.builder()
                .addStep(new PassAllVariantEffectsFilter())
                .build();

        AnalysisResults analysisResults = AnalysisResults.builder()
                .sample(sample)
                .analysis(analysis)
                .build();

        List<FilterReport> results = ResultsWriterUtils.makeFilterReports(analysis, analysisResults);

        for (FilterReport result : results) {
            assertThat(result, equalTo(new FilterReport(FilterType.VARIANT_EFFECT_FILTER, 0, 0, List.of("Removed variants with effects of type: []"))));
        }

        assertThat(results.isEmpty(), is(false));
    }

    @Test
    public void testMaxPassedGenesWhereMaxGenesIsZero() {
        assertThat(ResultsWriterUtils.getMaxPassedGenes(getGenes(), 0), equalTo(List.of(passedGeneOne, passedGeneTwo)));
    }

    @Test
    public void testMaxPassedGenesWhereMaxGenesIsOne() {
        assertThat(ResultsWriterUtils.getMaxPassedGenes(getGenes(), 1), equalTo(List.of(passedGeneOne)));
    }
    @Test
    public void testMaxPassedGenesWhereMaxGenesIsGreaterThanInputSize() {
        assertThat(ResultsWriterUtils.getMaxPassedGenes(getGenes(), 100), equalTo(List.of(passedGeneOne, passedGeneTwo)));
    }

    @ParameterizedTest
    @CsvSource({
            "'', " + DEFAULT_OUTPUT_DIR,
            "wibble, ''",
            "/, /",
            "/tmp, /",
            "/tmp/, /tmp",
            "/tmp/wibble/hoopy/frood, /tmp/wibble/hoopy",
            "/tmp/wibble/hoopy/frood/, /tmp/wibble/hoopy/frood",
            "wibble/hoopy/frood, wibble/hoopy",
            "wibble/hoopy/frood/, wibble/hoopy/frood",
            "~/wibble/hoopy/frood, ~/wibble/hoopy",
            "~/wibble/hoopy/frood/, ~/wibble/hoopy/frood",
            "/home/hhx640/exomiser-results/, /home/hhx640/exomiser-results",
            "/home/hhx640/exomiser-results, /home/hhx640",
    })
    void testResolveOutputDirEmptyPrefixReturnsDefaultOutput(String outputPrefix, String expectedDir) {
        Path outputDir = ResultsWriterUtils.resolveOutputDir(outputPrefix);
        assertThat(outputDir, equalTo(Path.of(expectedDir)));
    }
}<|MERGE_RESOLUTION|>--- conflicted
+++ resolved
@@ -82,20 +82,12 @@
 
     @Test
     void testNullVcfAndEmptyOutputPrefixUsesVcfFileName() {
-<<<<<<< HEAD
-        String result = ResultsWriterUtils.makeOutputFilename(null, "", OutputFormat.JSON);
-=======
         String result = ResultsWriterUtils.makeOutputFilename(null, "", OutputFormat.JSON, ModeOfInheritance.AUTOSOMAL_DOMINANT);
->>>>>>> 0bff4abe
         assertThat(result, equalTo("results/exomiser.json"));
     }
 
     @Test
     void testEmptyOutputPrefixUsesVcfFileName() {
-<<<<<<< HEAD
-        String result = ResultsWriterUtils.makeOutputFilename(Paths.get("/data/vcf/sample1_genome.vcf.gz"), "", OutputFormat.TSV_VARIANT);
-        assertThat(result, equalTo("results/sample1_genome-exomiser.variants.tsv"));
-=======
         String result = ResultsWriterUtils.makeOutputFilename(Paths.get("/data/vcf/sample1_genome.vcf.gz"), "", OutputFormat.TSV_VARIANT, ModeOfInheritance.AUTOSOMAL_DOMINANT);
         assertThat(result, equalTo("results/sample1_genome-exomiser.variants.tsv"));
     }
@@ -121,18 +113,13 @@
     void testDirectoryOutputPrefixUsesVcfFileName(String outputPrefix, String vcfPath, String expected) {
         String result = ResultsWriterUtils.makeOutputFilename(vcfPath.isEmpty() ? null : Path.of(vcfPath), outputPrefix, TSV_VARIANT, ModeOfInheritance.AUTOSOMAL_DOMINANT);
         assertThat(result, equalTo(expected + "." + TSV_VARIANT.getFileExtension()));
->>>>>>> 0bff4abe
     }
 
     @Test
     public void testThatSpecifiedTsvFileExtensionIsPresent() {
         OutputFormat testedFormat = OutputFormat.TSV_GENE;
         OutputSettings settings = OutputSettings.builder().build();
-<<<<<<< HEAD
-        String result = ResultsWriterUtils.makeOutputFilename(vcfPath, settings.getOutputPrefix(), testedFormat);
-=======
         String result = ResultsWriterUtils.makeOutputFilename(vcfPath, settings.getOutputPrefix(), testedFormat, ModeOfInheritance.AUTOSOMAL_DOMINANT);
->>>>>>> 0bff4abe
         assertThat(result, equalTo(DEFAULT_OUTPUT_DIR + "/wibble-exomiser.genes.tsv"));
     }
 
@@ -140,11 +127,7 @@
     public void testThatSpecifiedVcfFileExtensionIsPresent() {
         OutputFormat testedFormat = OutputFormat.VCF;
         OutputSettings settings = OutputSettings.builder().build();
-<<<<<<< HEAD
-        String result = ResultsWriterUtils.makeOutputFilename(vcfPath, settings.getOutputPrefix(), testedFormat);
-=======
         String result = ResultsWriterUtils.makeOutputFilename(vcfPath, settings.getOutputPrefix(), testedFormat, ModeOfInheritance.AUTOSOMAL_RECESSIVE);
->>>>>>> 0bff4abe
         assertThat(result, equalTo(DEFAULT_OUTPUT_DIR + "/wibble-exomiser.vcf"));
     }
 
@@ -152,11 +135,7 @@
     public void testThatSpecifiedOutputFormatDoesNotOverwriteGivenOutputPrefixFileExtension() {
         OutputFormat testedFormat = OutputFormat.VCF;
         String outputPrefix = "/user/jules/exomes/analysis/slartibartfast.xml";
-<<<<<<< HEAD
-        String result = ResultsWriterUtils.makeOutputFilename(vcfPath, outputPrefix, testedFormat);
-=======
         String result = ResultsWriterUtils.makeOutputFilename(vcfPath, outputPrefix, testedFormat, ModeOfInheritance.X_DOMINANT);
->>>>>>> 0bff4abe
         assertThat(result, equalTo("/user/jules/exomes/analysis/slartibartfast.xml.vcf"));
     }
     
@@ -164,7 +143,7 @@
     public void testDefaultOutputFormatIsNotDestroyedByIncorrectFileExtensionDetection() {
         OutputFormat testedFormat = OutputFormat.HTML;
         OutputSettings settings = OutputSettings.builder().build();
-        String result = ResultsWriterUtils.makeOutputFilename(vcfPath, settings.getOutputPrefix(), testedFormat);
+        String result = ResultsWriterUtils.makeOutputFilename(vcfPath, settings.getOutputPrefix(), testedFormat, ModeOfInheritance.ANY);
         assertThat(result, equalTo(DEFAULT_OUTPUT_DIR + "/wibble-exomiser.html"));
     }
     
@@ -172,22 +151,16 @@
     public void testOutFileNameIsCombinationOfOutPrefixAndOutFormat() {
         OutputFormat outFormat = OutputFormat.TSV_GENE;
         String outFilePrefix = "user/subdir/geno/vcf/F0000009/F0000009";
-<<<<<<< HEAD
-        String actual = ResultsWriterUtils.makeOutputFilename(vcfPath, outFilePrefix, outFormat);
-=======
         String actual = ResultsWriterUtils.makeOutputFilename(vcfPath, outFilePrefix, outFormat, ModeOfInheritance.AUTOSOMAL_DOMINANT);
->>>>>>> 0bff4abe
         assertThat(actual, equalTo("user/subdir/geno/vcf/F0000009/F0000009.genes.tsv"));
     }
 
     @Test
-    public void testHtmlOutputFileName() {
+    public void testOutputFileNameModeOfInheritanceExtensions() {
         OutputFormat testedFormat = OutputFormat.HTML;
 
-        String any = ResultsWriterUtils.makeOutputFilename(vcfPath, "", testedFormat);
+        String any = ResultsWriterUtils.makeOutputFilename(vcfPath, "", testedFormat, ModeOfInheritance.ANY);
         assertThat(any, equalTo(DEFAULT_OUTPUT_DIR + "/wibble-exomiser.html"));
-<<<<<<< HEAD
-=======
 
         String autoDom = ResultsWriterUtils.makeOutputFilename(vcfPath, "", testedFormat, ModeOfInheritance.AUTOSOMAL_DOMINANT);
         assertThat(autoDom, equalTo(DEFAULT_OUTPUT_DIR + "/wibble-exomiser.html"));
@@ -203,7 +176,6 @@
 
         String mito = ResultsWriterUtils.makeOutputFilename(vcfPath, "", testedFormat, ModeOfInheritance.MITOCHONDRIAL);
         assertThat(mito, equalTo(DEFAULT_OUTPUT_DIR + "/wibble-exomiser.html"));
->>>>>>> 0bff4abe
     }
 
     @Test
