--- conflicted
+++ resolved
@@ -133,67 +133,6 @@
     }
 
     @Test
-<<<<<<< HEAD
-    public void testDefaultMissenseVariantIsPredictedPathogenicIsTrue() {
-        VariantEffect type = VariantEffect.MISSENSE_VARIANT;
-        assertThat(instance.variantIsPredictedPathogenic(type), is(true));
-    }
-
-    @Test
-    public void testStopGainVariantIsPredictedPathogenicIsTrue() {
-        VariantEffect type = VariantEffect.STOP_GAINED;
-        assertThat(instance.variantIsPredictedPathogenic(type), is(true));
-    }
-
-    @Test
-    public void testDownstreamVariantIsPredictedPathogenicIsFalse() {
-        VariantEffect type = VariantEffect.DOWNSTREAM_GENE_VARIANT;
-        assertThat(instance.variantIsPredictedPathogenic(type), is(false));
-    }
-
-    @Test
-    public void testCalculateScoreDownstream() {
-        PathogenicityData pathData = new PathogenicityData(MTASTER_PASS);
-        VariantEffect type = VariantEffect.DOWNSTREAM_GENE_VARIANT;
-        float expected = VariantTypePathogenicityScores.getPathogenicityScoreOf(type);
-        assertThat(instance.calculateFilterScore(type, pathData), equalTo(expected));
-    }
-
-    @Test
-    public void testCalculateScoreMissenseDefault() {
-        PathogenicityData pathData = new PathogenicityData();
-        VariantEffect type = VariantEffect.MISSENSE_VARIANT;
-        float expected = VariantTypePathogenicityScores.getPathogenicityScoreOf(type);
-        assertThat(instance.calculateFilterScore(type, pathData), equalTo(expected));
-    }
-
-    @Test
-    public void testCalculateScoreMissenseSiftPass() {
-        PathogenicityData pathData = new PathogenicityData(POLYPHEN_FAIL, MTASTER_FAIL, SIFT_PASS);
-        VariantEffect type = VariantEffect.MISSENSE_VARIANT;
-        float expected = 1 - SIFT_PASS.getScore();
-        assertThat(instance.calculateFilterScore(type, pathData), equalTo(expected));
-    }
-
-    @Test
-    public void testCalculateScoreMissensePolyPhenAndSiftPass() {
-        PathogenicityData pathData = new PathogenicityData(POLYPHEN_PASS, MTASTER_FAIL, SIFT_PASS);
-        VariantEffect type = VariantEffect.MISSENSE_VARIANT;
-        float expected = 1 - SIFT_PASS.getScore();
-        assertThat(instance.calculateFilterScore(type, pathData), equalTo(expected));
-    }
-    
-    @Test
-    public void testCalculateScoreMissensePolyPhenSiftAndMutTasterPass() {
-        PathogenicityData pathData = new PathogenicityData(POLYPHEN_PASS, MTASTER_PASS, SIFT_PASS);
-        VariantEffect type = VariantEffect.MISSENSE_VARIANT;
-        float expected = MTASTER_PASS.getScore();
-        assertThat(instance.calculateFilterScore(type, pathData), equalTo(expected));
-    }
-
-    @Test
-=======
->>>>>>> 460132f1
     public void testToString() {
         String expResult = "PathogenicityFilter{keepNonPathogenic=false}";
         String result = instance.toString();
