--- conflicted
+++ resolved
@@ -1,111 +1,3 @@
-<<<<<<< HEAD
-/*
- * To change this license header, choose License Headers in Project Properties.
- * To change this template file, choose Tools | Templates
- * and open the template in the editor.
- */
-
-package de.charite.compbio.exomiser.core.model.pathogenicity;
-
-import jannovar.common.VariantType;
-
-/**
- * 
- * @author Jules Jacobsen <jules.jacobsen@sanger.ac.uk>
- */
-public abstract class VariantTypePathogenicityScores {
-    
-    /**
-     * This is the pathogenicity value we will give to missense (nonsynonymous)
-     * variants for which we cannot find values for mutationTaster, polyphen2,
-     * or SIFT.
-     * Average CADD score for missense = 15.08 => ~0.97 
-     */
-    public static final float DEFAULT_MISSENSE_SCORE = 0.97f;
-    /**
-     * Pathogenicity score for a mutation class such as INTERGENIC where we are
-     * entirely sure it is nonpathogenic (for the purposes of this software).
-     */
-    public static final float NON_PATHOGENIC_SCORE = 0.00f;
-    /**
-     * Assumed pathogenicity score for a frameshift mutation.
-     * Average CADD score from running an exome
-     */
-    public static final float FRAMESHIFT_SCORE = 0.85f;
-    /**
-     * Assumed pathogenicity score for a nonframeshift indel mutation.
-     * Need to run more exomes to get a proper average - for now set to 0.1 less than
-     * frameshift
-     */
-    public static final float NONFRAMESHIFT_INDEL_SCORE = 0.75f;
-    /**
-     * Assumed pathogenicity score for a nonsense mutation.
-     * Average CADD score = 31.67 => ~0.999 
-     */
-    public static final float NONSENSE_SCORE = 0.999f;
-    /**
-     * Assumed pathogenicity score for a splice site mutation.
-     * Average CADD score from running an exome
-     */
-    public static final float SPLICING_SCORE = 0.85f;
-    /**
-     * Assumed pathogenicity score for a synonymous mutation.
-     */
-    public static final float SYNONYMOUS_SCORE = 0.10f;
-    /**
-     * Assumed pathogenicity score for a stoploss mutation.
-     * Average CADD score for missense = 13.84 => ~0.94  
-     */
-    public static final float STOPLOSS_SCORE = 0.94f;
-    /**
-     * Assumed pathogenicity score for a variant that causes the start codon to
-     * be lost.
-     * Average CADD score for missense = 14.11 => ~0.94
-     */
-    public static final float STARTLOSS_SCORE = 0.94f;
-
-
-
-    public static final float getPathogenicityScoreOf(VariantType variantType) {
-        if (!variantType.isTopPriorityVariant()) {
-            return NON_PATHOGENIC_SCORE;
-        }
-        switch (variantType) {
-            case MISSENSE:
-                return DEFAULT_MISSENSE_SCORE;
-            case FS_DELETION:
-                return FRAMESHIFT_SCORE;
-            case FS_INSERTION:
-                return FRAMESHIFT_SCORE;
-            case NON_FS_SUBSTITUTION:
-                return NONFRAMESHIFT_INDEL_SCORE;
-            case FS_SUBSTITUTION:
-                return FRAMESHIFT_SCORE;
-            case NON_FS_DELETION:
-                return NONFRAMESHIFT_INDEL_SCORE;
-            case NON_FS_INSERTION:
-                return NONFRAMESHIFT_INDEL_SCORE;
-            case SPLICING:
-                return SPLICING_SCORE;
-            case STOPGAIN:
-                return NONSENSE_SCORE;
-            case STOPLOSS:
-                return STOPLOSS_SCORE;
-            //Note, the frameshift duplication get the FRAMESHIFT default score
-            case FS_DUPLICATION:
-                return FRAMESHIFT_SCORE;
-            case NON_FS_DUPLICATION:
-                return NONFRAMESHIFT_INDEL_SCORE;
-            case START_LOSS:
-                return STARTLOSS_SCORE;
-            default:
-                //(the remainder should be the ).
-                return NON_PATHOGENIC_SCORE;
-        }
-    }
-
-}
-=======
 /*
  * To change this license header, choose License Headers in Project Properties.
  * To change this template file, choose Tools | Templates
@@ -212,5 +104,4 @@
         }
     }
 
-}
->>>>>>> e03e4d4d
+}