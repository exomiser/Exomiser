--- conflicted
+++ resolved
@@ -13,11 +13,6 @@
 import htsjdk.variant.vcf.VCFHeader;
 
 import java.nio.file.Path;
-<<<<<<< HEAD
-import java.util.ArrayList;
-import java.util.LinkedList;
-=======
->>>>>>> a1d903be
 import java.util.List;
 
 import org.slf4j.Logger;
@@ -73,24 +68,7 @@
         Pedigree pedigree = pedigreeFactory.createPedigreeForSampleData(pedigreeFilePath, sampleData);
         sampleData.setPedigree(pedigree);
 
-<<<<<<< HEAD
-    private List<VariantContext> loadVariantsFromVcf(VCFFileReader vcfReader) {
-        logger.info("Loading variants from VCF...");
-        List<VariantContext> records = new ArrayList<>();
-        int count = 0;
-        for (VariantContext vc : vcfReader) {
-            records.add(vc);
-            count++;
-            if (count > 100000){
-                logger.info("Loaded " + records.size());
-                count = 1;
-            }
-        }
-        vcfReader.close();
-        return records;
-=======
         return sampleData;
->>>>>>> a1d903be
     }
 
     private SampleData createSampleDataFromVcfMetaData(VCFHeader vcfHeader) {
@@ -101,29 +79,4 @@
 
         return sampleData;
     }
-<<<<<<< HEAD
-
-    private List<VariantEvaluation> createVariantEvaluations(List<VariantContext> vcfRecords) {
-        List<VariantEvaluation> variantEvaluations = new ArrayList<>(vcfRecords.size());
-
-        // TODO(holtgrewe) issue #55: For now, we throw out variants on unknown references.
-        logger.info("Annotating Variants...");
-        // build VariantEvaluation objects from Variants
-        int count = 0;
-        for (VariantContext vc : vcfRecords) {
-            for (Variant variant : variantAnnotator.annotateVariantContext(vc)) {
-                count++;
-                if (count > 100000){
-                    logger.info("Annotated " + variantEvaluations.size());
-                    count = 1;
-                }
-                variantEvaluations.add(new VariantEvaluation(variant));
-            }
-        }
-
-        return variantEvaluations;
-    }
-
-=======
->>>>>>> a1d903be
 }