/*
 * To change this license header, choose License Headers in Project Properties.
 * To change this template file, choose Tools | Templates
 * and open the template in the editor.
 */
package de.charite.compbio.exomiser.core;

import de.charite.compbio.exomiser.core.AnalysisRunner.AnalysisMode;
import de.charite.compbio.exomiser.core.factories.VariantDataService;
import de.charite.compbio.exomiser.core.filters.EntrezGeneIdFilter;
import de.charite.compbio.exomiser.core.filters.Filter;
import de.charite.compbio.exomiser.core.filters.FilterSettings;
import de.charite.compbio.exomiser.core.filters.FrequencyFilter;
import de.charite.compbio.exomiser.core.filters.GeneFilter;
import de.charite.compbio.exomiser.core.filters.InheritanceFilter;
import de.charite.compbio.exomiser.core.filters.IntervalFilter;
import de.charite.compbio.exomiser.core.filters.KnownVariantFilter;
import de.charite.compbio.exomiser.core.filters.PathogenicityFilter;
import de.charite.compbio.exomiser.core.filters.QualityFilter;
import de.charite.compbio.exomiser.core.filters.VariantEffectFilter;
import de.charite.compbio.exomiser.core.filters.VariantFilter;
import de.charite.compbio.exomiser.core.prioritisers.Prioritiser;
import de.charite.compbio.exomiser.core.prioritisers.PrioritiserSettings;
import de.charite.compbio.exomiser.core.prioritisers.PriorityFactory;
import de.charite.compbio.exomiser.core.prioritisers.PriorityType;
import de.charite.compbio.jannovar.annotation.VariantEffect;
import de.charite.compbio.jannovar.pedigree.ModeOfInheritance;
import java.util.ArrayList;
import java.util.EnumSet;
import java.util.List;
import java.util.Set;
import org.slf4j.Logger;
import org.slf4j.LoggerFactory;

/**
 * Main class for analysing variant data. This will orchestrate the set-up of
 * Filters and Priotitisers according to the supplied settings and then apply
 * them to the data.
 *
 * @author Jules Jacobsen <jules.jacobsen@sanger.ac.uk>
 */
public class Exomiser {

    private static final Logger logger = LoggerFactory.getLogger(Exomiser.class);

<<<<<<< HEAD
    @Autowired
    private PriorityFactory priorityFactory;
    @Autowired
    private VariantDataService variantDataService;
    //TODO: might be better using constructor injection to supply the  VariantDataService to the SparseVariantFilterRunner
    @Autowired
    private SparseVariantFilterRunner sparseVariantFilterRunner;

    //TODO: this could be made more programmatically configuarable by also allowing
    //the Filters and Prioritisers be passsed in / set so as to remove the dependency on ExomiserSettings
    public void analyse(SampleData sampleData, ExomiserSettings exomiserSettings) {
        logger.info("STARTING ANALYSIS...");
        //don't change the order here - variants should ALWAYS be filtered before
        //genes otherwise the inheritance mode will break leading to altered
        //predictions downstream.
        FilterFactory filterFactory = new FilterFactory();
        logger.info("MAKING VARIANT FILTERS");
        List<VariantFilter> variantFilters = filterFactory.makeVariantFilters(exomiserSettings);
        runVariantFilters(variantFilters, exomiserSettings, sampleData);

        logger.info("MAKING GENE FILTERS");
        List<GeneFilter> geneFilters = filterFactory.makeGeneFilters(exomiserSettings);
        runGeneFilters(geneFilters, sampleData);
=======
    public static final Set<VariantEffect> NON_EXONIC_VARIANT_EFFECTS = EnumSet.of(
                    VariantEffect.UPSTREAM_GENE_VARIANT,
                    VariantEffect.INTERGENIC_VARIANT,
                    VariantEffect.CODING_TRANSCRIPT_INTRON_VARIANT,
                    VariantEffect.NON_CODING_TRANSCRIPT_INTRON_VARIANT,
                    VariantEffect.SYNONYMOUS_VARIANT,
                    VariantEffect.DOWNSTREAM_GENE_VARIANT,
                    VariantEffect.SPLICE_REGION_VARIANT
            );
    
    private final VariantDataService variantDataService;
    private final PriorityFactory prioritiserFactory;

    public Exomiser(VariantDataService variantDataService, PriorityFactory prioritiserFactory) {
        this.variantDataService = variantDataService;
        this.prioritiserFactory = prioritiserFactory;
    }
>>>>>>> 60850172

    public AnalysisRunner getFullAnalysisRunner() {
        return new AnalysisRunner(variantDataService, AnalysisMode.FULL);
    }

    public AnalysisRunner getPassOnlyAnalysisRunner() {
        return new AnalysisRunner(variantDataService, AnalysisMode.PASS_ONLY);
    }

    /**
     * Sets up an Analysis using the published Exomiser algorithm where variants
     * are filtered first, then genes and finally the prioritisers are run.
     *
     * @param exomiserSettings
     * @return
     */
    public Analysis setUpExomiserAnalysis(ExomiserSettings exomiserSettings) {
        logger.info("SETTING-UP ANALYSIS");
        PriorityType prioritiserType = exomiserSettings.getPrioritiserType();

        Analysis analysis = new Analysis();
        analysis.setVcfPath(exomiserSettings.getVcfPath());
        analysis.setPedPath(exomiserSettings.getPedPath());
        analysis.setModeOfInheritance(exomiserSettings.getModeOfInheritance());
        analysis.setHpoIds(exomiserSettings.getHpoIds());
        analysis.setScoringMode(prioritiserType.getScoringMode());
        if (exomiserSettings.runFullAnalysis()) {
            analysis.setAnalysisMode(AnalysisMode.FULL);
        }

<<<<<<< HEAD
    private void setVariantFrequencyAndPathogenicityData(List<VariantEvaluation> variantEvaluations) {
        logger.info("Setting variant frequency and pathogenicity data");
        for (VariantEvaluation variantEvaluation : variantEvaluations) {
            variantDataService.setVariantFrequencyAndPathogenicityData(variantEvaluation);
=======
        List<AnalysisStep> analysisSteps = makeAnalysisSteps(exomiserSettings, exomiserSettings);
        for (AnalysisStep step : analysisSteps) {
            logger.info("ADDING ANALYSIS STEP {}", step);
            analysis.addStep(step);
>>>>>>> 60850172
        }

        return analysis;
    }

    public List<AnalysisStep> makeAnalysisSteps(FilterSettings filterSettings, PrioritiserSettings prioritiserSettings) {
        List<AnalysisStep> steps = new ArrayList<>();
        steps.addAll(makeFilters(filterSettings));
        //Prioritisers should ALWAYS run last.
        steps.addAll(makePrioritisers(prioritiserSettings));
        return steps;
    }

    private List<Filter> makeFilters(FilterSettings filterSettings) {
        List<Filter> filters = new ArrayList<>();
        //don't change the order here - variants should ALWAYS be filtered before
        //genes have their inheritance modes filtered otherwise the inheritance mode will break leading to altered
        //predictions downstream as we only want to test the mode for candidate variants.
        //inheritance modes are needed even if we don't have an inheritance gene filter set as the OMIM prioritiser relies on it
        filters.addAll(makeVariantFilters(filterSettings));
        filters.addAll(makeGeneFilters(filterSettings));
        return filters;
    }

    private List<VariantFilter> makeVariantFilters(FilterSettings settings) {
        List<VariantFilter> variantFilters = new ArrayList<>();
        //IMPORTANT: These are ordered by increasing computational difficulty and
        //the number of variants they will remove.
        //Don't change them as this will negatively effect performance.
        //GENE_ID
        if (!settings.getGenesToKeep().isEmpty()) {
            variantFilters.add(new EntrezGeneIdFilter(settings.getGenesToKeep()));
        }
        //INTERVAL
        if (settings.getGeneticInterval() != null) {
            variantFilters.add(new IntervalFilter(settings.getGeneticInterval()));
        }
        //TARGET
        //this would make more sense to be called 'removeOffTargetVariants'
        if (settings.keepOffTargetVariants() == false) {
            //add off target variant effect here
            variantFilters.add(new VariantEffectFilter(NON_EXONIC_VARIANT_EFFECTS));
        }
        //QUALITY
        if (settings.getMinimumQuality() != 0) {
            variantFilters.add(new QualityFilter(settings.getMinimumQuality()));
        }
        //KNOWN VARIANTS
        if (settings.removeKnownVariants()) {
            variantFilters.add(new KnownVariantFilter());
        }
        //FREQUENCY
        variantFilters.add(new FrequencyFilter(settings.getMaximumFrequency()));
        //PATHOGENICITY
        // if keeping off-target variants need to remove the pathogenicity cutoff to ensure that these variants always
        // pass the pathogenicity filter and still get scored for pathogenicity
        variantFilters.add(new PathogenicityFilter(settings.removePathFilterCutOff()));
        return variantFilters;
    }

    private List<GeneFilter> makeGeneFilters(FilterSettings settings) {
        List<GeneFilter> geneFilters = new ArrayList<>();
        //INHERITANCE
        if (settings.getModeOfInheritance() != ModeOfInheritance.UNINITIALIZED) {
            geneFilters.add(new InheritanceFilter(settings.getModeOfInheritance()));
        }
        return geneFilters;
    }

    private List<Prioritiser> makePrioritisers(PrioritiserSettings settings) {
        List<Prioritiser> prioritisers = new ArrayList<>();

        PriorityType prioritiserType = settings.getPrioritiserType();
        if (prioritiserType == PriorityType.NONE || prioritiserType == PriorityType.NOT_SET) {
            return prioritisers;
        }

        //always run OMIM unless the user specified what they really don't want to run any prioritisers
        Prioritiser omimPrioritiser = prioritiserFactory.makeOmimPrioritiser();
        prioritisers.add(omimPrioritiser);
        //don't add OMIM prioritiser twice to the list
        if (prioritiserType != PriorityType.OMIM_PRIORITY) {
            Prioritiser prioritiser = prioritiserFactory.makePrioritiser(prioritiserType, settings);
            prioritisers.add(prioritiser);
        }
        return prioritisers;
    }

}<|MERGE_RESOLUTION|>--- conflicted
+++ resolved
@@ -43,31 +43,6 @@
 
     private static final Logger logger = LoggerFactory.getLogger(Exomiser.class);
 
-<<<<<<< HEAD
-    @Autowired
-    private PriorityFactory priorityFactory;
-    @Autowired
-    private VariantDataService variantDataService;
-    //TODO: might be better using constructor injection to supply the  VariantDataService to the SparseVariantFilterRunner
-    @Autowired
-    private SparseVariantFilterRunner sparseVariantFilterRunner;
-
-    //TODO: this could be made more programmatically configuarable by also allowing
-    //the Filters and Prioritisers be passsed in / set so as to remove the dependency on ExomiserSettings
-    public void analyse(SampleData sampleData, ExomiserSettings exomiserSettings) {
-        logger.info("STARTING ANALYSIS...");
-        //don't change the order here - variants should ALWAYS be filtered before
-        //genes otherwise the inheritance mode will break leading to altered
-        //predictions downstream.
-        FilterFactory filterFactory = new FilterFactory();
-        logger.info("MAKING VARIANT FILTERS");
-        List<VariantFilter> variantFilters = filterFactory.makeVariantFilters(exomiserSettings);
-        runVariantFilters(variantFilters, exomiserSettings, sampleData);
-
-        logger.info("MAKING GENE FILTERS");
-        List<GeneFilter> geneFilters = filterFactory.makeGeneFilters(exomiserSettings);
-        runGeneFilters(geneFilters, sampleData);
-=======
     public static final Set<VariantEffect> NON_EXONIC_VARIANT_EFFECTS = EnumSet.of(
                     VariantEffect.UPSTREAM_GENE_VARIANT,
                     VariantEffect.INTERGENIC_VARIANT,
@@ -85,7 +60,6 @@
         this.variantDataService = variantDataService;
         this.prioritiserFactory = prioritiserFactory;
     }
->>>>>>> 60850172
 
     public AnalysisRunner getFullAnalysisRunner() {
         return new AnalysisRunner(variantDataService, AnalysisMode.FULL);
@@ -116,17 +90,10 @@
             analysis.setAnalysisMode(AnalysisMode.FULL);
         }
 
-<<<<<<< HEAD
-    private void setVariantFrequencyAndPathogenicityData(List<VariantEvaluation> variantEvaluations) {
-        logger.info("Setting variant frequency and pathogenicity data");
-        for (VariantEvaluation variantEvaluation : variantEvaluations) {
-            variantDataService.setVariantFrequencyAndPathogenicityData(variantEvaluation);
-=======
         List<AnalysisStep> analysisSteps = makeAnalysisSteps(exomiserSettings, exomiserSettings);
         for (AnalysisStep step : analysisSteps) {
             logger.info("ADDING ANALYSIS STEP {}", step);
             analysis.addStep(step);
->>>>>>> 60850172
         }
 
         return analysis;
