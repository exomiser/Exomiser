--- conflicted
+++ resolved
@@ -86,15 +86,6 @@
     /**
      * Determines the correct file extension for a file given that was specified by the user, or a sensible default if not.
      *
-<<<<<<< HEAD
-     * @param vcfPath
-     * @param outputPrefix
-     * @param outputFormat
-     * @return A filename based on either the user input, or one generated from the sample.
-     */
-    public static String makeOutputFilename(Path vcfPath, String outputPrefix, OutputFormat outputFormat) {
-        String baseFileName = Path.of(outputPrefix).getFileName().toString();
-=======
      * @param vcfPath      Path to the input VCF file
      * @param outputPrefix String representing the absolute or relative directory or filename path.
      * @param outputFormat The desired output format.
@@ -108,23 +99,18 @@
         String moiAbbreviation = moiAbbreviation(modeOfInheritance);
         Path outputDir = resolveOutputDir(outputPrefix);
         String baseFileName = resolveBaseFileName(outputPrefix);
->>>>>>> 0bff4abe
         if (baseFileName.isEmpty() && vcfPath == null) {
             baseFileName = "exomiser";
         } else if (baseFileName.isEmpty()) {
             String vcfFileName = vcfPath.getFileName().toString().replace(".vcf", "").replace(".gz", "");
             baseFileName = vcfFileName + "-exomiser";
         }
-<<<<<<< HEAD
-        return resolveOutputDir(outputPrefix).normalize().resolve(baseFileName + '.' + outputFormat.getFileExtension()).toString();
-=======
         return outputDir.resolve(baseFileName + '.' + outputFormat.getFileExtension()).toString();
     }
 
     private static String moiAbbreviation(ModeOfInheritance modeOfInheritance) {
         String moiAbbreviation = modeOfInheritance.getAbbreviation();
         return moiAbbreviation == null ? "" : "_" + moiAbbreviation;
->>>>>>> 0bff4abe
     }
 
     private static String resolveBaseFileName(String outputPrefix) {
