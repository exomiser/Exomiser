--- conflicted
+++ resolved
@@ -198,48 +198,6 @@
         return acmgEvidenceBuilder.build();
     }
 
-<<<<<<< HEAD
-    /**
-     * PVS1 "null variant (nonsense, frameshift, canonical ±1 or 2 splice sites, initiation codon, single or multiexon deletion) in a gene where LOF is a known mechanism of disease"
-     */
-    private void assignPVS1(AcmgEvidence.Builder acmgEvidenceBuilder, VariantEvaluation variantEvaluation, ModeOfInheritance modeOfInheritance, List<Disease> knownDiseases) {
-        // TODO: add new method - gene.getAssociatedDiseases()
-        //  also need ClinvarCache.getClinvarDataForGene(GeneIdentifier geneIdentifier)
-
-        // Certain types of variants (e.g., nonsense, frameshift, canonical ±1 or 2 splice sites, initiation codon, single exon or multiexon
-        // deletion) can often be assumed to disrupt gene function by leading to a complete absence of the gene product by lack of tran-
-        // scription or nonsense-mediated decay of an altered transcript. One  must,  however,  exercise  caution  when  classifying  these
-        // variants as pathogenic by considering the following principles:
-        //  (i)  When  classifying  such  variants  as  pathogenic,  one  must ensure  that  null  variants  are  a  known  mechanism  of
-        //  pathogenicity consistent with the established inheritance pattern  for  the  disease.  For  example,  there  are  genes  for
-        //  which only heterozygous missense variants cause disease and null variants are benign in a heterozygous state (e.g.,
-        //  many hypertrophic cardiomyopathy genes). A novel heterozygous  nonsense  variant  in  the  MYH7  gene  would
-        //  not be considered pathogenic for dominant hypertrophic cardiomyopathy based solely on this evidence, whereas a
-        //  novel  heterozygous  nonsense  variant  in  the  CFTR  gene would likely be considered a recessive pathogenic variant.
-        // Caveats:
-        // •  Beware of genes where LOF is not a known disease mechanism (e.g., GFAP, MYH7)
-        // •  Use caution interpreting LOF variants at the extreme 3′ end of a gene
-        // •  Use caution with splice variants that are predicted to lead to exon skipping but leave the remainder of the protein intact
-        // •  Use caution in the presence of multiple transcripts
-
-        GeneConstraint geneContraint = GeneConstraints.geneConstraint(variantEvaluation.getGeneSymbol());
-        // Should this be using the hasCompatibleDiseaseMatches variable?
-        boolean inGeneWithKnownDiseaseAssociations = !knownDiseases.isEmpty();
-        if (inGeneWithKnownDiseaseAssociations && isLossOfFunctionEffect(variantEvaluation.getVariantEffect())
-            && (geneContraint != null && geneContraint.isLossOfFunctionIntolerant())
-        ) {
-            if (variantEvaluation.hasTranscriptAnnotations()) {
-                TranscriptAnnotation transcriptAnnotation = variantEvaluation.getTranscriptAnnotations().get(0);
-                if (predictedToLeadToNmd(transcriptAnnotation)) {
-                    acmgEvidenceBuilder.add(PVS1);
-                } else {
-                    // Not predicted to lead to NMD? Downgrade to STRONG
-                    acmgEvidenceBuilder.add(PVS1, Evidence.STRONG);
-                }
-            } else {
-                // shouldn't happen that there are no transcript annotations, but just in case...
-                acmgEvidenceBuilder.add(PVS1, Evidence.STRONG);
-=======
     private void assignBS1(AcmgEvidence.Builder acmgEvidenceBuilder, Variant variant, FrequencyData frequencyData, ClinVarData clinVarData) {
         boolean isReportedPorLP = clinVarData.starRating() >= 1 && isPathOrLikelyPath(clinVarData.getPrimaryInterpretation());
         if ((acmgEvidenceBuilder.contains(BA1) || acmgEvidenceBuilder.contains(PM2)) && !isReportedPorLP) {
@@ -253,7 +211,6 @@
                 // gene-specific cut-offs can be generated from the max frequencies seen for the most common P/LP clinvar
                 // variant - i.e. GeneStats required
                 acmgEvidenceBuilder.add(BS1);
->>>>>>> a1720b21
             }
         }
     }
