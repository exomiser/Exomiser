/*
 * The Exomiser - A tool to annotate and prioritize genomic variants
 *
 * Copyright (c) 2016-2021 Queen Mary University of London.
 * Copyright (c) 2012-2016 Charité Universitätsmedizin Berlin and Genome Research Ltd.
 *
 * This program is free software: you can redistribute it and/or modify
 * it under the terms of the GNU Affero General Public License as
 * published by the Free Software Foundation, either version 3 of the
 * License, or (at your option) any later version.
 *
 * This program is distributed in the hope that it will be useful,
 * but WITHOUT ANY WARRANTY; without even the implied warranty of
 * MERCHANTABILITY or FITNESS FOR A PARTICULAR PURPOSE.  See the
 * GNU Affero General Public License for more details.
 *
 * You should have received a copy of the GNU Affero General Public License
 * along with this program.  If not, see <http://www.gnu.org/licenses/>.
 */

package org.monarchinitiative.exomiser.core.writers;

import com.fasterxml.jackson.annotation.JsonInclude;
import com.fasterxml.jackson.databind.ObjectMapper;
import com.fasterxml.jackson.databind.ObjectWriter;
import org.monarchinitiative.exomiser.core.analysis.AnalysisResults;
import org.monarchinitiative.exomiser.core.analysis.sample.Sample;
import org.monarchinitiative.exomiser.core.model.Gene;
import org.monarchinitiative.exomiser.core.model.VariantEvaluation;
import org.monarchinitiative.svart.Variant;
import org.slf4j.Logger;
import org.slf4j.LoggerFactory;

import java.io.IOException;
import java.io.StringWriter;
import java.io.Writer;
import java.nio.charset.StandardCharsets;
import java.nio.file.Files;
import java.nio.file.Path;
import java.nio.file.Paths;
import java.util.ArrayList;
import java.util.List;


/**
 * @author Jules Jacobsen <j.jacobsen@qmul.ac.uk>
 * @since 10.1.0
 */
public class JsonResultsWriter implements ResultsWriter {

    private static final Logger logger = LoggerFactory.getLogger(JsonResultsWriter.class);

    private static final OutputFormat OUTPUT_FORMAT = OutputFormat.JSON;

    @Override
    public void writeFile(AnalysisResults analysisResults, OutputSettings settings) {
<<<<<<< HEAD
        logger.debug("Writing JSON results");
        Sample sample = analysisResults.getSample();
        String outFileName = ResultsWriterUtils.makeOutputFilename(sample.getVcfPath(), settings.getOutputPrefix(), OUTPUT_FORMAT);
        Path outFile = Paths.get(outFileName);
=======
        Sample sample = analysisResults.getSample();
        Path outFile = settings.makeOutputFilePath(sample.getVcfPath(), OUTPUT_FORMAT);
>>>>>>> 0bff4abe
        ObjectWriter objectWriter = new ObjectMapper()
                .addMixIn(Variant.class, JsonVariantMixin.class)
                .setDefaultPropertyInclusion(JsonInclude.Include.NON_DEFAULT)
                .writer();
        try (Writer bufferedWriter = Files.newBufferedWriter(outFile, StandardCharsets.UTF_8)) {
            writeData(analysisResults, settings, objectWriter, bufferedWriter);
        } catch (IOException ex) {
            logger.error("Unable to write results to file {}", outFile, ex);
        }
<<<<<<< HEAD
        logger.debug("{} results written to file {}", OUTPUT_FORMAT, outFileName);
=======
        logger.debug("{} results written to file {}", OUTPUT_FORMAT, outFile);
>>>>>>> 0bff4abe
    }

    @Override
    public String writeString(AnalysisResults analysisResults, OutputSettings settings) {
        ObjectWriter objectWriter = new ObjectMapper()
                .addMixIn(Variant.class, JsonVariantMixin.class)
                .setDefaultPropertyInclusion(JsonInclude.Include.NON_DEFAULT)
                .writerWithDefaultPrettyPrinter();
        try (Writer stringWriter = new StringWriter()) {
            writeData(analysisResults, settings, objectWriter, stringWriter);
            stringWriter.flush();
            logger.info("{} results written to string", OUTPUT_FORMAT);
            return stringWriter.toString();
        } catch (IOException ex) {
            logger.error("Unable to write results to json.", ex);
        }
        return "";
    }

    private void writeData(AnalysisResults analysisResults, OutputSettings settings, ObjectWriter objectWriter, Writer writer) throws IOException {
        List<Gene> compatibleGenes = analysisResults.getGenes();
        if (settings.outputContributingVariantsOnly()) {
            logger.debug("Writing out only CONTRIBUTING variants");
            List<Gene> passedGenes = makePassedGenes(compatibleGenes);
            objectWriter.writeValue(writer, settings.filterGenesForOutput(passedGenes));
        } else {
            objectWriter.writeValue(writer, settings.filterGenesForOutput(compatibleGenes));
        }
    }

    private List<Gene> makePassedGenes(List<Gene> compatibleGenes) {
        List<Gene> passedGenes = new ArrayList<>();
        for (Gene gene : compatibleGenes) {
            if (gene.passedFilters()) {
                Gene makePassOnlyGene = makeContributingOnlyGene(gene);
                passedGenes.add(makePassOnlyGene);
            }
        }
        return passedGenes;
    }

    private Gene makeContributingOnlyGene(Gene gene) {
        Gene contributingOnlyGene = new Gene(gene.getGeneIdentifier());
        contributingOnlyGene.setCompatibleInheritanceModes(gene.getCompatibleInheritanceModes());
        gene.getPriorityResults().values().forEach(contributingOnlyGene::addPriorityResult);
        gene.getVariantEvaluations().stream()
                .filter(VariantEvaluation::contributesToGeneScore)
                .forEach(contributingOnlyGene::addVariant);
        gene.getGeneScores()
                .forEach(contributingOnlyGene::addGeneScore);
        return contributingOnlyGene;
    }

}<|MERGE_RESOLUTION|>--- conflicted
+++ resolved
@@ -23,6 +23,7 @@
 import com.fasterxml.jackson.annotation.JsonInclude;
 import com.fasterxml.jackson.databind.ObjectMapper;
 import com.fasterxml.jackson.databind.ObjectWriter;
+import de.charite.compbio.jannovar.mendel.ModeOfInheritance;
 import org.monarchinitiative.exomiser.core.analysis.AnalysisResults;
 import org.monarchinitiative.exomiser.core.analysis.sample.Sample;
 import org.monarchinitiative.exomiser.core.model.Gene;
@@ -41,6 +42,7 @@
 import java.util.ArrayList;
 import java.util.List;
 
+import static java.util.stream.Collectors.toList;
 
 /**
  * @author Jules Jacobsen <j.jacobsen@qmul.ac.uk>
@@ -54,15 +56,8 @@
 
     @Override
     public void writeFile(AnalysisResults analysisResults, OutputSettings settings) {
-<<<<<<< HEAD
-        logger.debug("Writing JSON results");
-        Sample sample = analysisResults.getSample();
-        String outFileName = ResultsWriterUtils.makeOutputFilename(sample.getVcfPath(), settings.getOutputPrefix(), OUTPUT_FORMAT);
-        Path outFile = Paths.get(outFileName);
-=======
         Sample sample = analysisResults.getSample();
         Path outFile = settings.makeOutputFilePath(sample.getVcfPath(), OUTPUT_FORMAT);
->>>>>>> 0bff4abe
         ObjectWriter objectWriter = new ObjectMapper()
                 .addMixIn(Variant.class, JsonVariantMixin.class)
                 .setDefaultPropertyInclusion(JsonInclude.Include.NON_DEFAULT)
@@ -72,11 +67,7 @@
         } catch (IOException ex) {
             logger.error("Unable to write results to file {}", outFile, ex);
         }
-<<<<<<< HEAD
-        logger.debug("{} results written to file {}", OUTPUT_FORMAT, outFileName);
-=======
         logger.debug("{} results written to file {}", OUTPUT_FORMAT, outFile);
->>>>>>> 0bff4abe
     }
 
     @Override
