--- conflicted
+++ resolved
@@ -26,6 +26,7 @@
 
 package org.monarchinitiative.exomiser.core.writers;
 
+import de.charite.compbio.jannovar.mendel.ModeOfInheritance;
 import org.monarchinitiative.exomiser.core.analysis.AnalysisResults;
 
 /**
@@ -35,19 +36,13 @@
 public interface ResultsWriter {
     
     /**
-<<<<<<< HEAD
-     * Writes the result data out to the file specified in the ExomiserSettings object.
-=======
      * Writes the result data out to the file specified in the OutputSettings object for the specified mode of inheritance.
->>>>>>> 0bff4abe
      *
+     * @param modeOfInheritance
      * @param analysisResults
      * @param settings
      * @deprecated Use the {@link ResultsWriter#writeFile(AnalysisResults, OutputSettings)} method instead.
      */
-<<<<<<< HEAD
-    void writeFile(AnalysisResults analysisResults, OutputSettings settings);
-=======
     @Deprecated(forRemoval = true)
     default void writeFile(ModeOfInheritance modeOfInheritance, AnalysisResults analysisResults, OutputSettings settings) {
         writeFile(analysisResults, settings);
@@ -61,11 +56,11 @@
      * @since 13.2.0
      */
     void writeFile(AnalysisResults analysisResults, OutputSettings outputSettings);
->>>>>>> 0bff4abe
 
     /**
-     * Writes the result data out to a String.
+     * Writes the result data out to a String for the specified mode of inheritance.
      *
+     * @param modeOfInheritance
      * @param analysisResults
      * @param settings
      * @return The string value of the analysis results for the given inheritance model
@@ -84,10 +79,6 @@
      * @return The string value of the analysis results for the given outputSettings.
      * @since 13.2.0
      */
-<<<<<<< HEAD
-    String writeString(AnalysisResults analysisResults, OutputSettings settings);
-=======
     String writeString(AnalysisResults analysisResults, OutputSettings outputSettings);
->>>>>>> 0bff4abe
 
 }