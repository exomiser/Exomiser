--- conflicted
+++ resolved
@@ -20,20 +20,21 @@
 
 package org.monarchinitiative.exomiser.core.writers;
 
+import de.charite.compbio.jannovar.mendel.ModeOfInheritance;
 import org.monarchinitiative.exomiser.api.v1.OutputProto;
+import org.monarchinitiative.exomiser.core.analysis.Analysis;
 import org.monarchinitiative.exomiser.core.analysis.AnalysisResults;
+import org.monarchinitiative.exomiser.core.analysis.util.InheritanceModeOptions;
+import org.monarchinitiative.exomiser.core.model.Gene;
 import org.slf4j.Logger;
 import org.slf4j.LoggerFactory;
 
 import java.io.IOException;
 import java.nio.file.Files;
 import java.nio.file.Path;
-<<<<<<< HEAD
-=======
 import java.util.EnumSet;
 import java.util.Set;
 import java.util.Collections;
->>>>>>> 0bff4abe
 
 /**
  * Facade for handling writing out {@link org.monarchinitiative.exomiser.core.analysis.AnalysisResults}
@@ -62,42 +63,15 @@
         Path outputDir = createOutputDirectoriesIfNotExists(outputSettings);
         logger.debug("Writing results to directory {}", outputDir);
 
-<<<<<<< HEAD
-        if (outputSettings.getOutputFormats().isEmpty()) {
-            ResultsWriter resultsWriter = new HtmlResultsWriter();
-            resultsWriter.writeFile(analysisResults, outputSettings);
-        }
-
-        for (OutputFormat outputFormat : outputSettings.getOutputFormats()) {
-=======
         var outputFormats = outputSettings.getOutputFormats().isEmpty()
                 ? DEFAULT_OUTPUT_FORMATS
                 : outputSettings.getOutputFormats();
 
         for (OutputFormat outputFormat : outputFormats) {
->>>>>>> 0bff4abe
             var resultsWriter = ResultsWriterFactory.getResultsWriter(outputFormat);
             logger.debug("Writing {} results", outputFormat);
             resultsWriter.writeFile(analysisResults, outputSettings);
         }
-<<<<<<< HEAD
-
-//        Analysis analysis = analysisResults.getAnalysis();
-//        InheritanceModeOptions inheritanceModeOptions = analysis.getInheritanceModeOptions();
-//        for (ModeOfInheritance modeOfInheritance : inheritanceModeOptions.getDefinedModes()) {
-//            if (modeOfInheritance != ModeOfInheritance.ANY) {
-//                logger.debug("Writing {} results:", modeOfInheritance);
-//                // Can't do this in parallel because theses are mutated each time for a different mode here.
-//                // AnalysisResults could return a view for a ModeOfInheritance which can be called by the Writer
-//                // without interfering with other writes for different modes. Check RAM requirements.
-//                // Will only save a few seconds, so is not a rate-limiting step.
-//                // TODO: For removal in v14.0 - analysisResults.getGenes() will be immutable in v14.0.0
-//                analysisResults.getGenes().sort(Gene.comparingScoreForInheritanceMode(modeOfInheritance));
-//                writeForInheritanceMode(modeOfInheritance, outputFormatsForAnyMoi, analysisResults, outputSettings);
-//            }
-//        }
-=======
->>>>>>> 0bff4abe
     }
 
     private static Path createOutputDirectoriesIfNotExists(OutputSettings outputSettings) {
@@ -111,8 +85,5 @@
         }
         return outputDir;
     }
-<<<<<<< HEAD
-=======
 
->>>>>>> 0bff4abe
 }