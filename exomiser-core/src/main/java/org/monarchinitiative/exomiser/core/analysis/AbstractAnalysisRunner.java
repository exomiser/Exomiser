--- conflicted
+++ resolved
@@ -40,6 +40,7 @@
 import java.util.function.Function;
 import java.util.function.Predicate;
 import java.util.function.UnaryOperator;
+import java.util.stream.Collectors;
 import java.util.stream.Stream;
 
 import static java.util.stream.Collectors.toConcurrentMap;
@@ -125,27 +126,8 @@
                     filterStat.getFilterType(), filterStat.getPassCount(), filterStat.getFailCount()));
         }
 
-<<<<<<< HEAD
-        //maybe only the non-variant dependent steps have been run in which case we need to load the variants although
-        //the results might be a bit meaningless.
-        //See issue #129 This is an excellent place to put the output of a gene phenotype score only run.
-        //i.e. stream in the variants, annotate them (assign a gene symbol) then write out that variant with the calculated GENE_PHENO_SCORE (prioritiser scores).
-        //this would fit well with a lot of people's pipelines where they only want the phenotype score as they are using VEP or ANNOVAR for variant analysis.
-
-        if (!variantsLoaded && sample.hasVcf()) {
-            try (Stream<VariantEvaluation> variantStream = variantFactory.createVariantEvaluations()) {
-                variantEvaluations = variantStream.toList();
-            }
-            assignVariantsToGenes(variantEvaluations, allGenes);
-            variantsLoaded = true;
-        }
-
-        logger.info("Scoring genes");
-        List<Gene> genesToScore = variantsLoaded ? getGenesWithVariants(allGenes) : List.copyOf(allGenes.values());
-=======
         // If no variant steps have been run and there is a VCF present, don't load it here - See issues #129, #478
         List<Gene> genesToScore = variantsLoaded ? getGenesWithVariants(allGenes) : allGenes.values().stream().filter(genesToScore()).collect(Collectors.toUnmodifiableList());
->>>>>>> 0bff4abe
         // Temporarily add a new PValueGeneScorer so as not to break semver will revert to RawScoreGeneScorer in 14.0.0
         CombinedScorePvalueCalculator combinedScorePvalueCalculator = buildCombinedScorePvalueCalculator(sample, analysis, genesToScore.size());
         GeneScorer geneScorer = new PvalueGeneScorer(probandIdentifier, sample.getSex(), inheritanceModeAnnotator, combinedScorePvalueCalculator);
@@ -192,12 +174,7 @@
     private CombinedScorePvalueCalculator buildCombinedScorePvalueCalculator(Sample sample, Analysis analysis, int numFilteredGenes) {
         var prioritiser = analysis.getMainPrioritiser();
         List<Gene> knownGenes = genomeAnalysisService.getKnownGenes();
-<<<<<<< HEAD
-        int bootStrapValue = 1_000;
-        return prioritiser == null ? CombinedScorePvalueCalculator.withRandomScores(bootStrapValue, knownGenes.size(), numFilteredGenes) : CombinedScorePvalueCalculator.of(bootStrapValue, prioritiser, sample.getHpoIds(), knownGenes, numFilteredGenes);
-=======
         return prioritiser == null ? CombinedScorePvalueCalculator.withRandomScores(0, knownGenes.size(), numFilteredGenes) : CombinedScorePvalueCalculator.of(0, prioritiser, sample.getHpoIds(), knownGenes, numFilteredGenes);
->>>>>>> 0bff4abe
     }
 
     /**
@@ -228,11 +205,7 @@
                         .filter(isAssociatedWithKnownGene(allGenes))
                         .filter(runVariantFilters(variantFilters, filterStats))
                         .peek(variantLogger.countPassedVariant())
-<<<<<<< HEAD
-                        .toList();
-=======
                         .collect(Collectors.toUnmodifiableList());
->>>>>>> 0bff4abe
         }
         variantLogger.logResults();
         return filteredVariants;
@@ -272,11 +245,7 @@
     }
 
     private Predicate<VariantEvaluation> isObservedInProband(String probandId) {
-<<<<<<< HEAD
-        //gnomAD high quality criteria: (GQ >= 20, DP >= 10, and have now added: allele balance > 0.2 for heterozygote genotypes)
-=======
         // gnomAD high quality criteria: (GQ >= 20, DP >= 10, and have now added: allele balance > 0.2 for heterozygote genotypes)
->>>>>>> 0bff4abe
         return variantEvaluation -> {
             SampleGenotype probandGenotype = variantEvaluation.getSampleGenotype(probandId);
             // Getting a SampleGenotype.empty() really shouldn't happen, as the samples and pedigree should have been checked previously
@@ -332,7 +301,7 @@
      * @return
      */
     protected List<Gene> getGenesWithVariants(Map<String, Gene> allGenes) {
-        return allGenes.values().stream().filter(Gene::hasVariants).toList();
+        return allGenes.values().stream().filter(Gene::hasVariants).collect(Collectors.toUnmodifiableList());
     }
 
     abstract List<VariantEvaluation> getFinalVariantList(List<VariantEvaluation> variants);
@@ -363,7 +332,8 @@
 
     private void runStep(AnalysisStep analysisStep, List<String> hpoIds, List<Gene> genes) {
 
-        if (analysisStep instanceof VariantFilter filter) {
+        if (analysisStep instanceof VariantFilter) {
+            VariantFilter filter = (VariantFilter) analysisStep;
             logger.info("Running VariantFilter: {}", filter);
             for (Gene gene : genes) {
                 variantFilterRunner.run(filter, gene.getVariantEvaluations());
@@ -371,13 +341,15 @@
             return;
         }
 
-        if (analysisStep instanceof GeneFilter filter) {
+        if (analysisStep instanceof GeneFilter) {
+            GeneFilter filter = (GeneFilter) analysisStep;
             logger.info("Running GeneFilter: {}", filter);
             geneFilterRunner.run(filter, genes);
             return;
         }
 
-        if (analysisStep instanceof Prioritiser<?> prioritiser) {
+        if (analysisStep instanceof Prioritiser) {
+            Prioritiser<?> prioritiser = (Prioritiser<?>) analysisStep;
             logger.info("Running Prioritiser: {}", prioritiser);
             prioritiser.prioritizeGenes(hpoIds, genes);
         }
