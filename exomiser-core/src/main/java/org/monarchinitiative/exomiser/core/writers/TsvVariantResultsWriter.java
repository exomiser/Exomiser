/*
 * The Exomiser - A tool to annotate and prioritize genomic variants
 *
<<<<<<< HEAD
 * Copyright (c) 2016-2022 Queen Mary University of London.
=======
 * Copyright (c) 2016-2023 Queen Mary University of London.
>>>>>>> 0bff4abe
 * Copyright (c) 2012-2016 Charité Universitätsmedizin Berlin and Genome Research Ltd.
 *
 * This program is free software: you can redistribute it and/or modify
 * it under the terms of the GNU Affero General Public License as
 * published by the Free Software Foundation, either version 3 of the
 * License, or (at your option) any later version.
 *
 * This program is distributed in the hope that it will be useful,
 * but WITHOUT ANY WARRANTY; without even the implied warranty of
 * MERCHANTABILITY or FITNESS FOR A PARTICULAR PURPOSE.  See the
 * GNU Affero General Public License for more details.
 *
 * You should have received a copy of the GNU Affero General Public License
 * along with this program.  If not, see <http://www.gnu.org/licenses/>.
 */

package org.monarchinitiative.exomiser.core.writers;

import de.charite.compbio.jannovar.mendel.ModeOfInheritance;

import java.io.IOException;
import java.nio.charset.StandardCharsets;
import java.nio.file.Files;
import java.nio.file.Path;
import java.text.DecimalFormat;
import java.util.ArrayList;
import java.util.List;
import java.util.Locale;
import java.util.Optional;
import java.util.Set;
import java.util.StringJoiner;
import java.util.function.Consumer;

import org.apache.commons.csv.CSVFormat;
import org.apache.commons.csv.CSVPrinter;
import org.monarchinitiative.exomiser.core.analysis.AnalysisResults;
import org.monarchinitiative.exomiser.core.analysis.sample.Sample;
import org.monarchinitiative.exomiser.core.analysis.util.GeneConstraint;
import org.monarchinitiative.exomiser.core.analysis.util.GeneConstraints;
import org.monarchinitiative.exomiser.core.analysis.util.acmg.AcmgAssignment;
import org.monarchinitiative.exomiser.core.analysis.util.acmg.AcmgClassification;
import org.monarchinitiative.exomiser.core.analysis.util.acmg.AcmgCriterion;
import org.monarchinitiative.exomiser.core.analysis.util.acmg.AcmgEvidence;
import org.monarchinitiative.exomiser.core.filters.FilterType;
import org.monarchinitiative.exomiser.core.model.GeneIdentifier;
import org.monarchinitiative.exomiser.core.model.GeneScore;
import org.monarchinitiative.exomiser.core.model.TranscriptAnnotation;
import org.monarchinitiative.exomiser.core.model.VariantEvaluation;
import org.monarchinitiative.exomiser.core.model.frequency.Frequency;
import org.monarchinitiative.exomiser.core.model.frequency.FrequencyData;
import org.monarchinitiative.exomiser.core.model.pathogenicity.ClinVarData;
import org.monarchinitiative.exomiser.core.model.pathogenicity.PathogenicityData;
import org.monarchinitiative.exomiser.core.model.pathogenicity.PathogenicityScore;
import org.slf4j.Logger;
import org.slf4j.LoggerFactory;

import static java.util.stream.Collectors.*;

/**
 * @since 13.1.0
 */
public class TsvVariantResultsWriter implements ResultsWriter {
    private static final Logger logger = LoggerFactory.getLogger(TsvVariantResultsWriter.class);
    private static final OutputFormat OUTPUT_FORMAT = OutputFormat.TSV_VARIANT;
    public static final CSVFormat EXOMISER_VARIANTS_TSV_FORMAT = CSVFormat.newFormat('\t')
            .withSkipHeaderRecord()
            .withRecordSeparator("\n")
            .withIgnoreSurroundingSpaces(true)
            .withHeader("#RANK", "ID", "GENE_SYMBOL", "ENTREZ_GENE_ID", "MOI", "P-VALUE", "EXOMISER_GENE_COMBINED_SCORE", "EXOMISER_GENE_PHENO_SCORE", "EXOMISER_GENE_VARIANT_SCORE", "EXOMISER_VARIANT_SCORE", "CONTRIBUTING_VARIANT", "WHITELIST_VARIANT", "VCF_ID", "RS_ID", "CONTIG", "START", "END", "REF", "ALT", "CHANGE_LENGTH", "QUAL", "FILTER", "GENOTYPE", "FUNCTIONAL_CLASS", "HGVS", "EXOMISER_ACMG_CLASSIFICATION", "EXOMISER_ACMG_EVIDENCE", "EXOMISER_ACMG_DISEASE_ID", "EXOMISER_ACMG_DISEASE_NAME", "CLINVAR_ALLELE_ID", "CLINVAR_PRIMARY_INTERPRETATION", "CLINVAR_STAR_RATING", "GENE_CONSTRAINT_LOEUF", "GENE_CONSTRAINT_LOEUF_LOWER", "GENE_CONSTRAINT_LOEUF_UPPER", "MAX_FREQ_SOURCE", "MAX_FREQ", "ALL_FREQ", "MAX_PATH_SOURCE", "MAX_PATH", "ALL_PATH");
<<<<<<< HEAD
=======

>>>>>>> 0bff4abe
    private final DecimalFormat decimalFormat = new DecimalFormat("0.0000");

    public TsvVariantResultsWriter() {
        Locale.setDefault(Locale.UK);
    }

<<<<<<< HEAD
    public void writeFile(AnalysisResults analysisResults, OutputSettings outputSettings) {
        Sample sample = analysisResults.getSample();
        String outFileName = ResultsWriterUtils.makeOutputFilename(sample.getVcfPath(), outputSettings.getOutputPrefix(), OUTPUT_FORMAT);
        Path outFile = Path.of(outFileName);

        try (CSVPrinter printer = new CSVPrinter(Files.newBufferedWriter(outFile, StandardCharsets.UTF_8), EXOMISER_VARIANTS_TSV_FORMAT)) {
            this.writeData(analysisResults, outputSettings, printer);
        } catch (Exception var12) {
            logger.error("Unable to write results to file {}", outFileName, var12);
        }

        logger.debug("{} results written to file {}", OUTPUT_FORMAT, outFileName);
    }

    public String writeString(AnalysisResults analysisResults, OutputSettings outputSettings) {
        StringBuilder output = new StringBuilder();

        try (CSVPrinter printer = new CSVPrinter(output, EXOMISER_VARIANTS_TSV_FORMAT)) {
            this.writeData(analysisResults, outputSettings, printer);
        } catch (Exception var10) {
            logger.error("Unable to write results to string {}", output, var10);
        }

        return output.toString();
    }

    private void writeData(AnalysisResults analysisResults, OutputSettings outputSettings, CSVPrinter printer) {
        GeneScoreRanker geneScoreRanker = new GeneScoreRanker(analysisResults, outputSettings);
        geneScoreRanker.rankedVariants()
                .map(rankedVariant -> buildVariantRecord(rankedVariant.rank(), rankedVariant.variantEvaluation(), rankedVariant.geneScore()))
                .forEach(printRecord(printer));
    }

    Consumer<Iterable<Object>> printRecord(CSVPrinter printer) {
        return list -> {
            try {
                printer.printRecord(list);
            } catch (IOException e) {
                // cross fingers and swallow?
                throw new IllegalStateException(e);
            }
        };
    }

    private List<Object> buildVariantRecord(int rank, VariantEvaluation ve, GeneScore geneScore) {
        List<Object> fields = new ArrayList<>(EXOMISER_VARIANTS_TSV_FORMAT.getHeader().length);
        GeneIdentifier geneIdentifier = geneScore.getGeneIdentifier();
        ModeOfInheritance modeOfInheritance = geneScore.getModeOfInheritance();
        String moiAbbreviation = modeOfInheritance.getAbbreviation() == null ? "ANY" : modeOfInheritance.getAbbreviation();
        List<AcmgAssignment> acmgAssignments = geneScore.getAcmgAssignments();
        Optional<AcmgAssignment> assignment = acmgAssignments.stream().filter(acmgAssignment -> acmgAssignment.variantEvaluation().equals(ve)).findFirst();
        fields.add(rank);
        String gnomadString = ve.toGnomad();
        fields.add(gnomadString + "_" + moiAbbreviation);
        fields.add(geneIdentifier.getGeneSymbol());
        fields.add(geneIdentifier.getEntrezId());
        fields.add(moiAbbreviation);
        fields.add(decimalFormat.format(geneScore.pValue()));
        fields.add(decimalFormat.format(geneScore.getCombinedScore()));
        fields.add(decimalFormat.format(geneScore.getPhenotypeScore()));
        fields.add(decimalFormat.format(geneScore.getVariantScore()));
        fields.add(decimalFormat.format(ve.getVariantScore()));
        fields.add(ve.contributesToGeneScoreUnderMode(modeOfInheritance) ? "1" : "0");
        fields.add(ve.isWhiteListed() ? "1" : "0");
        fields.add(ve.id());
        FrequencyData frequencyData = ve.getFrequencyData();
        fields.add(frequencyData.getRsId());
        fields.add(ve.contigName());
        fields.add(ve.start());
        fields.add(ve.end());
        fields.add(ve.ref());
        fields.add(ve.alt());
        fields.add(ve.changeLength());
        fields.add(this.decimalFormat.format(ve.getPhredScore()));
        fields.add(this.makeFiltersField(modeOfInheritance, ve));
        fields.add(ve.getGenotypeString());
        fields.add(ve.getVariantEffect().getSequenceOntologyTerm());
        fields.add(this.getRepresentativeAnnotation(ve.getTranscriptAnnotations()));
        fields.add(assignment.map(AcmgAssignment::acmgClassification).orElse(AcmgClassification.NOT_AVAILABLE));
        fields.add(assignment.map(acmgAssignment -> toVcfAcmgInfo(acmgAssignment.acmgEvidence())).orElse(""));
        fields.add(assignment.map(acmgAssignment -> acmgAssignment.disease().getDiseaseId()).orElse(""));
        fields.add(assignment.map(acmgAssignment -> acmgAssignment.disease().getDiseaseName()).orElse(""));
        PathogenicityData pathogenicityData = ve.getPathogenicityData();
        ClinVarData clinVarData = pathogenicityData.getClinVarData();
        fields.add(clinVarData.getAlleleId());
        fields.add(clinVarData.getPrimaryInterpretation());
        fields.add(clinVarData.starRating());
        GeneConstraint geneConstraint = GeneConstraints.geneContraint(geneIdentifier.getGeneSymbol());
        fields.add(geneConstraint == null ? "" : geneConstraint.loeuf());
        fields.add(geneConstraint == null ? "" : geneConstraint.loeufLower());
        fields.add(geneConstraint == null ? "" : geneConstraint.loeufUpper());
        Frequency maxFreq = frequencyData.getMaxFrequency();
        fields.add(maxFreq == null ? "" : maxFreq.getSource());
        fields.add(maxFreq == null ? "" : maxFreq.getFrequency());
        fields.add(toVcfFreqInfo(frequencyData.getKnownFrequencies()));
        PathogenicityScore maxPath = pathogenicityData.getMostPathogenicScore();
        fields.add(maxPath == null ? "" : maxPath.getSource());
        fields.add(maxPath == null ? "" : maxPath.getScore());
        fields.add(toVcfPathInfo(pathogenicityData.getPredictedPathogenicityScores()));
        return fields;
    }

    private String toVcfAcmgInfo(AcmgEvidence acmgEvidence) {
        return acmgEvidence.evidence().entrySet().stream()
                .map(entry -> {
                    AcmgCriterion acmgCriterion = entry.getKey();
                    AcmgCriterion.Evidence evidence = entry.getValue();
                    return (acmgCriterion.evidence() == evidence) ? acmgCriterion.toString() : acmgCriterion + "_" + evidence.displayString();
                })
                .collect(joining(","));
    }
=======
    @Override
    public void writeFile(AnalysisResults analysisResults, OutputSettings outputSettings) {
        Sample sample = analysisResults.getSample();
        Path outFile = outputSettings.makeOutputFilePath(sample.getVcfPath(), OUTPUT_FORMAT);

        try (CSVPrinter printer = new CSVPrinter(Files.newBufferedWriter(outFile, StandardCharsets.UTF_8), EXOMISER_VARIANTS_TSV_FORMAT)) {
            this.writeData(analysisResults, outputSettings, printer);
        } catch (IOException ex) {
            logger.error("Unable to write results to file {}", outFile, ex);
        }

        logger.debug("{} results written to file {}", OUTPUT_FORMAT, outFile);
    }

    @Override
    public String writeString(AnalysisResults analysisResults, OutputSettings outputSettings) {
        StringBuilder output = new StringBuilder();

        try (CSVPrinter printer = new CSVPrinter(output, EXOMISER_VARIANTS_TSV_FORMAT)) {
            this.writeData(analysisResults, outputSettings, printer);
        } catch (Exception var10) {
            logger.error("Unable to write results to string {}", output, var10);
        }

        return output.toString();
    }

    private void writeData(AnalysisResults analysisResults, OutputSettings outputSettings, CSVPrinter printer) {
        GeneScoreRanker geneScoreRanker = new GeneScoreRanker(analysisResults, outputSettings);
        geneScoreRanker.rankedVariants()
                .map(rankedVariant -> buildVariantRecord(rankedVariant.rank(), rankedVariant.variantEvaluation(), rankedVariant.geneScore()))
                .forEach(printRecord(printer));
    }

    Consumer<Iterable<Object>> printRecord(CSVPrinter printer) {
        return list -> {
            try {
                printer.printRecord(list);
            } catch (IOException e) {
                // cross fingers and swallow?
                throw new IllegalStateException(e);
            }
        };
    }

    private List<Object> buildVariantRecord(int rank, VariantEvaluation ve, GeneScore geneScore) {
        List<Object> fields = new ArrayList<>(EXOMISER_VARIANTS_TSV_FORMAT.getHeader().length);
        GeneIdentifier geneIdentifier = geneScore.getGeneIdentifier();
        ModeOfInheritance modeOfInheritance = geneScore.getModeOfInheritance();
        String moiAbbreviation = modeOfInheritance.getAbbreviation() == null ? "ANY" : modeOfInheritance.getAbbreviation();
        List<AcmgAssignment> acmgAssignments = geneScore.getAcmgAssignments();
        Optional<AcmgAssignment> assignment = acmgAssignments.stream().filter(acmgAssignment -> acmgAssignment.variantEvaluation().equals(ve)).findFirst();
        fields.add(rank);
        String gnomadString = ve.toGnomad();
        fields.add(gnomadString + "_" + moiAbbreviation);
        fields.add(geneIdentifier.getGeneSymbol());
        fields.add(geneIdentifier.getEntrezId());
        fields.add(moiAbbreviation);
        fields.add(decimalFormat.format(geneScore.pValue()));
        fields.add(decimalFormat.format(geneScore.getCombinedScore()));
        fields.add(decimalFormat.format(geneScore.getPhenotypeScore()));
        fields.add(decimalFormat.format(geneScore.getVariantScore()));
        fields.add(decimalFormat.format(ve.getVariantScore()));
        fields.add(ve.contributesToGeneScoreUnderMode(modeOfInheritance) ? "1" : "0");
        fields.add(ve.isWhiteListed() ? "1" : "0");
        fields.add(ve.id());
        FrequencyData frequencyData = ve.getFrequencyData();
        fields.add(frequencyData.getRsId());
        fields.add(ve.contigName());
        fields.add(ve.start());
        fields.add(ve.end());
        fields.add(ve.ref());
        fields.add(ve.alt());
        fields.add(ve.changeLength());
        fields.add(this.decimalFormat.format(ve.getPhredScore()));
        fields.add(this.makeFiltersField(modeOfInheritance, ve));
        fields.add(ve.getGenotypeString());
        fields.add(ve.getVariantEffect().getSequenceOntologyTerm());
        fields.add(this.getRepresentativeAnnotation(ve.getTranscriptAnnotations()));
        fields.add(assignment.map(AcmgAssignment::acmgClassification).orElse(AcmgClassification.NOT_AVAILABLE));
        fields.add(assignment.map(acmgAssignment -> toVcfAcmgInfo(acmgAssignment.acmgEvidence())).orElse(""));
        fields.add(assignment.map(acmgAssignment -> acmgAssignment.disease().getDiseaseId()).orElse(""));
        fields.add(assignment.map(acmgAssignment -> acmgAssignment.disease().getDiseaseName()).orElse(""));
        PathogenicityData pathogenicityData = ve.getPathogenicityData();
        ClinVarData clinVarData = pathogenicityData.getClinVarData();
        fields.add(clinVarData.getAlleleId());
        fields.add(clinVarData.getPrimaryInterpretation());
        fields.add(clinVarData.starRating());
        GeneConstraint geneConstraint = GeneConstraints.geneContraint(geneIdentifier.getGeneSymbol());
        fields.add(geneConstraint == null ? "" : geneConstraint.loeuf());
        fields.add(geneConstraint == null ? "" : geneConstraint.loeufLower());
        fields.add(geneConstraint == null ? "" : geneConstraint.loeufUpper());
        Frequency maxFreq = frequencyData.getMaxFrequency();
        fields.add(maxFreq == null ? "" : maxFreq.getSource());
        fields.add(maxFreq == null ? "" : maxFreq.getFrequency());
        fields.add(toVcfFreqInfo(frequencyData.getKnownFrequencies()));
        PathogenicityScore maxPath = pathogenicityData.getMostPathogenicScore();
        fields.add(maxPath == null ? "" : maxPath.getSource());
        fields.add(maxPath == null ? "" : maxPath.getScore());
        fields.add(toVcfPathInfo(pathogenicityData.getPredictedPathogenicityScores()));
        return fields;
    }

    private String toVcfAcmgInfo(AcmgEvidence acmgEvidence) {
        return acmgEvidence.evidence().entrySet().stream()
                .map(entry -> {
                    AcmgCriterion acmgCriterion = entry.getKey();
                    AcmgCriterion.Evidence evidence = entry.getValue();
                    return (acmgCriterion.evidence() == evidence) ? acmgCriterion.toString() : acmgCriterion + "_" + evidence.displayString();
                })
                .collect(joining(","));
    }
>>>>>>> 0bff4abe
    private String toVcfFreqInfo(List<Frequency> frequencies) {
        return frequencies.stream()
                .map(frequency -> frequency.getSource() + "=" + frequency.getFrequency())
                .collect(joining(","));
    }

    private String toVcfPathInfo(List<PathogenicityScore> predictedPathogenicityScores) {
        return predictedPathogenicityScores.stream()
                .map(pathScore -> pathScore.getSource() + "=" + pathScore.getScore())
                .collect(joining(","));
    }

    private String makeFiltersField(ModeOfInheritance modeOfInheritance, VariantEvaluation variantEvaluation) {
        return switch (variantEvaluation.getFilterStatusForMode(modeOfInheritance)) {
            case FAILED -> formatFailedFilters(variantEvaluation.getFailedFilterTypesForMode(modeOfInheritance));
            case PASSED -> "PASS";
            case UNFILTERED -> ".";
        };
    }

    private String formatFailedFilters(Set<FilterType> failedFilters) {
        StringJoiner stringJoiner = new StringJoiner(";");
        for (FilterType filterType : failedFilters) {
            stringJoiner.add(filterType.vcfValue());
        }
        return stringJoiner.toString();
    }

    private String getRepresentativeAnnotation(List<TranscriptAnnotation> annotations) {
        if (annotations.isEmpty()) {
            return "";
<<<<<<< HEAD
        } else {
            TranscriptAnnotation anno = annotations.get(0);
            StringJoiner stringJoiner = new StringJoiner(":");
            stringJoiner.add(anno.getGeneSymbol());
            stringJoiner.add(anno.getAccession());
            stringJoiner.add(anno.getHgvsCdna());
            stringJoiner.add(anno.getHgvsProtein());
            return stringJoiner.toString();
        }
=======
        }
        TranscriptAnnotation anno = annotations.get(0);

        StringJoiner stringJoiner = new StringJoiner(":");
        stringJoiner.add(anno.getGeneSymbol());
        stringJoiner.add(anno.getAccession());
        stringJoiner.add(anno.getHgvsCdna());
        stringJoiner.add(anno.getHgvsProtein());
        return stringJoiner.toString();
>>>>>>> 0bff4abe
    }

}<|MERGE_RESOLUTION|>--- conflicted
+++ resolved
@@ -1,11 +1,7 @@
 /*
  * The Exomiser - A tool to annotate and prioritize genomic variants
  *
-<<<<<<< HEAD
- * Copyright (c) 2016-2022 Queen Mary University of London.
-=======
  * Copyright (c) 2016-2023 Queen Mary University of London.
->>>>>>> 0bff4abe
  * Copyright (c) 2012-2016 Charité Universitätsmedizin Berlin and Genome Research Ltd.
  *
  * This program is free software: you can redistribute it and/or modify
@@ -68,6 +64,7 @@
  * @since 13.1.0
  */
 public class TsvVariantResultsWriter implements ResultsWriter {
+
     private static final Logger logger = LoggerFactory.getLogger(TsvVariantResultsWriter.class);
     private static final OutputFormat OUTPUT_FORMAT = OutputFormat.TSV_VARIANT;
     public static final CSVFormat EXOMISER_VARIANTS_TSV_FORMAT = CSVFormat.newFormat('\t')
@@ -75,31 +72,28 @@
             .withRecordSeparator("\n")
             .withIgnoreSurroundingSpaces(true)
             .withHeader("#RANK", "ID", "GENE_SYMBOL", "ENTREZ_GENE_ID", "MOI", "P-VALUE", "EXOMISER_GENE_COMBINED_SCORE", "EXOMISER_GENE_PHENO_SCORE", "EXOMISER_GENE_VARIANT_SCORE", "EXOMISER_VARIANT_SCORE", "CONTRIBUTING_VARIANT", "WHITELIST_VARIANT", "VCF_ID", "RS_ID", "CONTIG", "START", "END", "REF", "ALT", "CHANGE_LENGTH", "QUAL", "FILTER", "GENOTYPE", "FUNCTIONAL_CLASS", "HGVS", "EXOMISER_ACMG_CLASSIFICATION", "EXOMISER_ACMG_EVIDENCE", "EXOMISER_ACMG_DISEASE_ID", "EXOMISER_ACMG_DISEASE_NAME", "CLINVAR_ALLELE_ID", "CLINVAR_PRIMARY_INTERPRETATION", "CLINVAR_STAR_RATING", "GENE_CONSTRAINT_LOEUF", "GENE_CONSTRAINT_LOEUF_LOWER", "GENE_CONSTRAINT_LOEUF_UPPER", "MAX_FREQ_SOURCE", "MAX_FREQ", "ALL_FREQ", "MAX_PATH_SOURCE", "MAX_PATH", "ALL_PATH");
-<<<<<<< HEAD
-=======
-
->>>>>>> 0bff4abe
+
     private final DecimalFormat decimalFormat = new DecimalFormat("0.0000");
 
     public TsvVariantResultsWriter() {
         Locale.setDefault(Locale.UK);
     }
 
-<<<<<<< HEAD
+    @Override
     public void writeFile(AnalysisResults analysisResults, OutputSettings outputSettings) {
         Sample sample = analysisResults.getSample();
-        String outFileName = ResultsWriterUtils.makeOutputFilename(sample.getVcfPath(), outputSettings.getOutputPrefix(), OUTPUT_FORMAT);
-        Path outFile = Path.of(outFileName);
+        Path outFile = outputSettings.makeOutputFilePath(sample.getVcfPath(), OUTPUT_FORMAT);
 
         try (CSVPrinter printer = new CSVPrinter(Files.newBufferedWriter(outFile, StandardCharsets.UTF_8), EXOMISER_VARIANTS_TSV_FORMAT)) {
             this.writeData(analysisResults, outputSettings, printer);
-        } catch (Exception var12) {
-            logger.error("Unable to write results to file {}", outFileName, var12);
-        }
-
-        logger.debug("{} results written to file {}", OUTPUT_FORMAT, outFileName);
-    }
-
+        } catch (IOException ex) {
+            logger.error("Unable to write results to file {}", outFile, ex);
+        }
+
+        logger.debug("{} results written to file {}", OUTPUT_FORMAT, outFile);
+    }
+
+    @Override
     public String writeString(AnalysisResults analysisResults, OutputSettings outputSettings) {
         StringBuilder output = new StringBuilder();
 
@@ -197,120 +191,6 @@
                 })
                 .collect(joining(","));
     }
-=======
-    @Override
-    public void writeFile(AnalysisResults analysisResults, OutputSettings outputSettings) {
-        Sample sample = analysisResults.getSample();
-        Path outFile = outputSettings.makeOutputFilePath(sample.getVcfPath(), OUTPUT_FORMAT);
-
-        try (CSVPrinter printer = new CSVPrinter(Files.newBufferedWriter(outFile, StandardCharsets.UTF_8), EXOMISER_VARIANTS_TSV_FORMAT)) {
-            this.writeData(analysisResults, outputSettings, printer);
-        } catch (IOException ex) {
-            logger.error("Unable to write results to file {}", outFile, ex);
-        }
-
-        logger.debug("{} results written to file {}", OUTPUT_FORMAT, outFile);
-    }
-
-    @Override
-    public String writeString(AnalysisResults analysisResults, OutputSettings outputSettings) {
-        StringBuilder output = new StringBuilder();
-
-        try (CSVPrinter printer = new CSVPrinter(output, EXOMISER_VARIANTS_TSV_FORMAT)) {
-            this.writeData(analysisResults, outputSettings, printer);
-        } catch (Exception var10) {
-            logger.error("Unable to write results to string {}", output, var10);
-        }
-
-        return output.toString();
-    }
-
-    private void writeData(AnalysisResults analysisResults, OutputSettings outputSettings, CSVPrinter printer) {
-        GeneScoreRanker geneScoreRanker = new GeneScoreRanker(analysisResults, outputSettings);
-        geneScoreRanker.rankedVariants()
-                .map(rankedVariant -> buildVariantRecord(rankedVariant.rank(), rankedVariant.variantEvaluation(), rankedVariant.geneScore()))
-                .forEach(printRecord(printer));
-    }
-
-    Consumer<Iterable<Object>> printRecord(CSVPrinter printer) {
-        return list -> {
-            try {
-                printer.printRecord(list);
-            } catch (IOException e) {
-                // cross fingers and swallow?
-                throw new IllegalStateException(e);
-            }
-        };
-    }
-
-    private List<Object> buildVariantRecord(int rank, VariantEvaluation ve, GeneScore geneScore) {
-        List<Object> fields = new ArrayList<>(EXOMISER_VARIANTS_TSV_FORMAT.getHeader().length);
-        GeneIdentifier geneIdentifier = geneScore.getGeneIdentifier();
-        ModeOfInheritance modeOfInheritance = geneScore.getModeOfInheritance();
-        String moiAbbreviation = modeOfInheritance.getAbbreviation() == null ? "ANY" : modeOfInheritance.getAbbreviation();
-        List<AcmgAssignment> acmgAssignments = geneScore.getAcmgAssignments();
-        Optional<AcmgAssignment> assignment = acmgAssignments.stream().filter(acmgAssignment -> acmgAssignment.variantEvaluation().equals(ve)).findFirst();
-        fields.add(rank);
-        String gnomadString = ve.toGnomad();
-        fields.add(gnomadString + "_" + moiAbbreviation);
-        fields.add(geneIdentifier.getGeneSymbol());
-        fields.add(geneIdentifier.getEntrezId());
-        fields.add(moiAbbreviation);
-        fields.add(decimalFormat.format(geneScore.pValue()));
-        fields.add(decimalFormat.format(geneScore.getCombinedScore()));
-        fields.add(decimalFormat.format(geneScore.getPhenotypeScore()));
-        fields.add(decimalFormat.format(geneScore.getVariantScore()));
-        fields.add(decimalFormat.format(ve.getVariantScore()));
-        fields.add(ve.contributesToGeneScoreUnderMode(modeOfInheritance) ? "1" : "0");
-        fields.add(ve.isWhiteListed() ? "1" : "0");
-        fields.add(ve.id());
-        FrequencyData frequencyData = ve.getFrequencyData();
-        fields.add(frequencyData.getRsId());
-        fields.add(ve.contigName());
-        fields.add(ve.start());
-        fields.add(ve.end());
-        fields.add(ve.ref());
-        fields.add(ve.alt());
-        fields.add(ve.changeLength());
-        fields.add(this.decimalFormat.format(ve.getPhredScore()));
-        fields.add(this.makeFiltersField(modeOfInheritance, ve));
-        fields.add(ve.getGenotypeString());
-        fields.add(ve.getVariantEffect().getSequenceOntologyTerm());
-        fields.add(this.getRepresentativeAnnotation(ve.getTranscriptAnnotations()));
-        fields.add(assignment.map(AcmgAssignment::acmgClassification).orElse(AcmgClassification.NOT_AVAILABLE));
-        fields.add(assignment.map(acmgAssignment -> toVcfAcmgInfo(acmgAssignment.acmgEvidence())).orElse(""));
-        fields.add(assignment.map(acmgAssignment -> acmgAssignment.disease().getDiseaseId()).orElse(""));
-        fields.add(assignment.map(acmgAssignment -> acmgAssignment.disease().getDiseaseName()).orElse(""));
-        PathogenicityData pathogenicityData = ve.getPathogenicityData();
-        ClinVarData clinVarData = pathogenicityData.getClinVarData();
-        fields.add(clinVarData.getAlleleId());
-        fields.add(clinVarData.getPrimaryInterpretation());
-        fields.add(clinVarData.starRating());
-        GeneConstraint geneConstraint = GeneConstraints.geneContraint(geneIdentifier.getGeneSymbol());
-        fields.add(geneConstraint == null ? "" : geneConstraint.loeuf());
-        fields.add(geneConstraint == null ? "" : geneConstraint.loeufLower());
-        fields.add(geneConstraint == null ? "" : geneConstraint.loeufUpper());
-        Frequency maxFreq = frequencyData.getMaxFrequency();
-        fields.add(maxFreq == null ? "" : maxFreq.getSource());
-        fields.add(maxFreq == null ? "" : maxFreq.getFrequency());
-        fields.add(toVcfFreqInfo(frequencyData.getKnownFrequencies()));
-        PathogenicityScore maxPath = pathogenicityData.getMostPathogenicScore();
-        fields.add(maxPath == null ? "" : maxPath.getSource());
-        fields.add(maxPath == null ? "" : maxPath.getScore());
-        fields.add(toVcfPathInfo(pathogenicityData.getPredictedPathogenicityScores()));
-        return fields;
-    }
-
-    private String toVcfAcmgInfo(AcmgEvidence acmgEvidence) {
-        return acmgEvidence.evidence().entrySet().stream()
-                .map(entry -> {
-                    AcmgCriterion acmgCriterion = entry.getKey();
-                    AcmgCriterion.Evidence evidence = entry.getValue();
-                    return (acmgCriterion.evidence() == evidence) ? acmgCriterion.toString() : acmgCriterion + "_" + evidence.displayString();
-                })
-                .collect(joining(","));
-    }
->>>>>>> 0bff4abe
     private String toVcfFreqInfo(List<Frequency> frequencies) {
         return frequencies.stream()
                 .map(frequency -> frequency.getSource() + "=" + frequency.getFrequency())
@@ -324,11 +204,18 @@
     }
 
     private String makeFiltersField(ModeOfInheritance modeOfInheritance, VariantEvaluation variantEvaluation) {
-        return switch (variantEvaluation.getFilterStatusForMode(modeOfInheritance)) {
-            case FAILED -> formatFailedFilters(variantEvaluation.getFailedFilterTypesForMode(modeOfInheritance));
-            case PASSED -> "PASS";
-            case UNFILTERED -> ".";
-        };
+        //under some modes a variant should not pass, but others it will, so we need to check this here
+        //otherwise when running FULL or SPARSE modes alleles will be reported as having passed under the wrong MOI
+        switch (variantEvaluation.getFilterStatusForMode(modeOfInheritance)) {
+            case FAILED:
+                Set<FilterType> failedFilterTypes = variantEvaluation.getFailedFilterTypesForMode(modeOfInheritance);
+                return formatFailedFilters(failedFilterTypes);
+            case PASSED:
+                return "PASS";
+            case UNFILTERED:
+            default:
+                return ".";
+        }
     }
 
     private String formatFailedFilters(Set<FilterType> failedFilters) {
@@ -339,20 +226,13 @@
         return stringJoiner.toString();
     }
 
+    /**
+     * @return An annotation for a single transcript, representing one of the
+     * annotations with the most pathogenic annotation.
+     */
     private String getRepresentativeAnnotation(List<TranscriptAnnotation> annotations) {
         if (annotations.isEmpty()) {
             return "";
-<<<<<<< HEAD
-        } else {
-            TranscriptAnnotation anno = annotations.get(0);
-            StringJoiner stringJoiner = new StringJoiner(":");
-            stringJoiner.add(anno.getGeneSymbol());
-            stringJoiner.add(anno.getAccession());
-            stringJoiner.add(anno.getHgvsCdna());
-            stringJoiner.add(anno.getHgvsProtein());
-            return stringJoiner.toString();
-        }
-=======
         }
         TranscriptAnnotation anno = annotations.get(0);
 
@@ -362,7 +242,6 @@
         stringJoiner.add(anno.getHgvsCdna());
         stringJoiner.add(anno.getHgvsProtein());
         return stringJoiner.toString();
->>>>>>> 0bff4abe
     }
 
 }