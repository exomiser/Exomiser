--- conflicted
+++ resolved
@@ -32,14 +32,7 @@
 import org.monarchinitiative.exomiser.core.model.frequency.FrequencyData;
 import org.monarchinitiative.exomiser.core.model.pathogenicity.PathogenicityData;
 import org.monarchinitiative.exomiser.core.model.pathogenicity.VariantEffectPathogenicityScore;
-<<<<<<< HEAD
 import org.monarchinitiative.svart.*;
-=======
-import org.monarchinitiative.svart.Contig;
-import org.monarchinitiative.svart.Coordinates;
-import org.monarchinitiative.svart.GenomicVariant;
-import org.monarchinitiative.svart.Strand;
->>>>>>> 3e8a8038
 
 import java.util.*;
 
@@ -572,14 +565,6 @@
         return "VariantEvaluation{assembly=" + genomeAssembly + " chr=" + contigId() + " strand=" + strand() + " start=" + start() + " end=" + end() + " length=" + length() + " ref=" + ref() + " alt=" + alt() + " id=" + id() + " qual=" + phredScore + " " + variantType() + " " + variantEffect + " gene=" + geneSymbol + " score=" + getVariantScore() + " freqScore=" + getFrequencyScore() + " pathScore=" + getPathogenicityScore() + " " + getFilterStatus() + " failedFilters=" + failedFilterTypes + " passedFilters=" + passedFilterTypes
                 + " compatibleWith=" + compatibleInheritanceModes + " sampleGenotypes=" + sampleGenotypes + "}";
     }
-
-    // TODO: Will Composition make Breakends work?
-    //  VariantEvaluation implements Variant, VariantAnnotations,
-    //    Variant
-    //    VariantContext
-    //    VariantAnnotations
-    //    pass/fail filters & priorityResults...
-    // TODO: Delete AbstractVariant add variantAnnotations to Builder
 
     /**
      * @return
