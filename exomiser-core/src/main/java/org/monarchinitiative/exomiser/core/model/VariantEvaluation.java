/*
 * The Exomiser - A tool to annotate and prioritize genomic variants
 *
 * Copyright (c) 2016-2019 Queen Mary University of London.
 * Copyright (c) 2012-2016 Charité Universitätsmedizin Berlin and Genome Research Ltd.
 *
 * This program is free software: you can redistribute it and/or modify
 * it under the terms of the GNU Affero General Public License as
 * published by the Free Software Foundation, either version 3 of the
 * License, or (at your option) any later version.
 *
 * This program is distributed in the hope that it will be useful,
 * but WITHOUT ANY WARRANTY; without even the implied warranty of
 * MERCHANTABILITY or FITNESS FOR A PARTICULAR PURPOSE.  See the
 * GNU Affero General Public License for more details.
 *
 * You should have received a copy of the GNU Affero General Public License
 * along with this program.  If not, see <http://www.gnu.org/licenses/>.
 */

package org.monarchinitiative.exomiser.core.model;

import com.fasterxml.jackson.annotation.JsonIgnore;
import com.fasterxml.jackson.annotation.JsonProperty;
import com.fasterxml.jackson.annotation.JsonPropertyOrder;
import com.google.common.collect.ImmutableMap;
import de.charite.compbio.jannovar.annotation.VariantEffect;
import de.charite.compbio.jannovar.mendel.ModeOfInheritance;
import htsjdk.variant.variantcontext.Allele;
import htsjdk.variant.variantcontext.GenotypeBuilder;
import htsjdk.variant.variantcontext.VariantContext;
import htsjdk.variant.variantcontext.VariantContextBuilder;
import org.monarchinitiative.exomiser.core.filters.FilterResult;
import org.monarchinitiative.exomiser.core.filters.FilterType;
import org.monarchinitiative.exomiser.core.genome.Contig;
import org.monarchinitiative.exomiser.core.model.frequency.FrequencyData;
import org.monarchinitiative.exomiser.core.model.pathogenicity.PathogenicityData;
import org.monarchinitiative.exomiser.core.model.pathogenicity.VariantEffectPathogenicityScore;

import java.util.*;

/**
 * This class is a wrapper for the {@code Variant} class from the jannovar
 * hierarchy, and additionally includes all of the information on pathogenicity
 * and frequency that is added to each variant by the Exomizer program.
 *
 * @author Jules Jacobsen <jules.jacobsen@sanger.ac.uk>
 * @author Peter Robinson <peter.robinson@charite.de>
 */
@JsonPropertyOrder({"genomeAssembly", "chromosomeName", "chromosome", "position", "ref", "alt", "id", "phredScore", "variantEffect", "nonCodingVariant", "whiteListed", "filterStatus", "variantScore", "frequencyScore", "pathogenicityScore", "predictedPathogenic", "passedFilterTypes", "failedFilterTypes", "frequencyData", "pathogenicityData", "compatibleInheritanceModes", "contributingInheritanceModes", "transcriptAnnotations"})
<<<<<<< HEAD
public class VariantEvaluation implements Comparable<VariantEvaluation>, Filterable, Inheritable, Variant {
=======
public class VariantEvaluation extends AbstractVariant implements Comparable<VariantEvaluation>, Filterable, Inheritable {
>>>>>>> fe9c3617

    //threshold over which a variant effect score is considered pathogenic
    private static final float DEFAULT_PATHOGENICITY_THRESHOLD = 0.5f;

    private static final String DEFAULT_SAMPLE_NAME = SampleIdentifier.defaultSample().getId();
    // These shouldn't be used in production, but in cases where there is no genotype this will prevent NullPointer and ArrayIndexOutOfBounds Exceptions
    static final ImmutableMap<String, SampleGenotype> SINGLE_SAMPLE_HET_GENOTYPE = ImmutableMap.of(
            DEFAULT_SAMPLE_NAME, SampleGenotype.het()
    );

    // HTSJDK {@link VariantContext} instance of this allele
    private final VariantContext variantContext;

    // numeric index of the alternative allele in {@link #vc}.
    private final int altAlleleId;

    private final String id;

    // VariantCoordinates variables - these are a minimal requirement for describing a variant
    private final String chromosomeName;

    // Variant variables, for a richer more VCF-like experience
    private final double phredScore;

    // IMPORTANT! This map *MUST* be an ordered map
    private Map<String, SampleGenotype> sampleGenotypes;

    //VariantAnnotation
    private String geneSymbol;

    // results from filters
    // mutable
    private final Set<FilterType> passedFilterTypes;
    private final Set<FilterType> failedFilterTypes;

    // score-related stuff - these are mutable
    private boolean whiteListed;
    private FrequencyData frequencyData;
    private PathogenicityData pathogenicityData;
    @JsonProperty("contributingInheritanceModes")
    private Set<ModeOfInheritance> contributingModes;
    private Set<ModeOfInheritance> compatibleInheritanceModes;

    private VariantEvaluation(Builder builder) {
<<<<<<< HEAD
        genomeAssembly = builder.genomeAssembly;
        chr = builder.chr;
        chromosomeName = builder.chromosomeName;
        pos = builder.pos;
        ref = builder.ref;
        alt = builder.alt;

        this.id = builder.id;
        phredScore = builder.phredScore;
        variantEffect = builder.variantEffect;
        annotations = ImmutableList.copyOf(builder.annotations);
        geneSymbol = builder.geneSymbol;
        geneId = builder.geneId;

//        vcfString = builder.vcfString;
        variantContext = builder.variantContext;
        altAlleleId = builder.altAlleleId;
=======
        super(builder);

        this.chromosomeName = ((super.chromosomeName == null) || super.chromosomeName.isEmpty())
                ? Contig.toString(super.chromosome) : super.chromosomeName;

        this.geneSymbol = inputOrFirstValueInCommaSeparatedString((super.geneSymbol.isEmpty()) ? "." : super.geneSymbol);

        this.variantContext = builder.variantContext;
        this.altAlleleId = builder.altAlleleId;
        this.id = builder.id;
        this.phredScore = builder.phredScore;
>>>>>>> fe9c3617
        // IMPORTANT! This map *MUST* be an ordered map
        this.sampleGenotypes = builder.sampleGenotypes.isEmpty() ? SINGLE_SAMPLE_HET_GENOTYPE
                : ImmutableMap.copyOf(builder.sampleGenotypes);

        this.passedFilterTypes = EnumSet.copyOf(builder.passedFilterTypes);
        this.failedFilterTypes = EnumSet.copyOf(builder.failedFilterTypes);

        this.compatibleInheritanceModes = EnumSet.copyOf(builder.compatibleInheritanceModes);
        this.contributingModes = EnumSet.copyOf(builder.contributingModes);

        this.whiteListed = builder.whiteListed;
        this.frequencyData = builder.frequencyData;
        this.pathogenicityData = builder.pathogenicityData;
    }

    private String inputOrFirstValueInCommaSeparatedString(String geneSymbol) {
        int commaIndex = geneSymbol.indexOf(',');
        return (commaIndex > -1) ? geneSymbol.substring(0, commaIndex) : geneSymbol;
    }

    /**
     * @return a String such "4" or "X" in the case of chromosome 23
     */
    @Override
    public String getChromosomeName() {
        return chromosomeName;
    }

    @JsonIgnore
    public VariantContext getVariantContext() {
        return variantContext;
    }

    public int getAltAlleleId() {
        return altAlleleId;
    }

<<<<<<< HEAD
    /**
     * An identifier for the variant. Note that this is implementation specific and can be any value. Typically it will
     * be derived from the initial VCF id field.
     *
     * @return the id of the variant
     * @since 12.1.0
     */
    public String getId() {
        return id;
    }

    public double getPhredScore() {
        return phredScore;
=======
    public String getId() {
        return id;
>>>>>>> fe9c3617
    }

    public double getPhredScore() {
        return phredScore;
    }

    /**
     * @return the gene symbol associated with the variant.
     */
    @JsonIgnore
    @Override
    public String getGeneSymbol() {
        return geneSymbol;
    }

    @JsonIgnore
    @Override
    public String getGeneId() {
        return geneId;
    }

    /**
     * Returns a gnomAD formatted string for easier identification of variants in output. HGVS doesn't look similar
     * enough to VCF to enable linking to the source VCF in the output files.
     *
     * Structural variants will be displayed with chromosome-start-end-ref-alt and length, whereas small variants will
     * have the more classical chromosome-start-ref-alt format.
     *
     * @return a String such as X-31517201-T-C or 4-65216746-65216746-G-<INS:ME:ALU>
     */
    @JsonIgnore
    public String toGnomad() {
        if (isStructuralVariant()) {
            // can be searched for in gnomad like so:
            // https://gnomad.broadinstitute.org/region/4-65216746-65216746-G-<INS:ME:ALU>?dataset=gnomad_sv_r2
            StringBuilder stringBuilder = new StringBuilder();
            stringBuilder.append(Contig.toString(chromosome)).append('-');
            stringBuilder.append(start).append('-');
            stringBuilder.append(end).append('-');
            stringBuilder.append(ref).append('-');
            stringBuilder.append(alt).append(' ');
            stringBuilder.append("length: ").append(length).append("bp");
            if (!id.isEmpty()) {
                stringBuilder.append(", id: ").append(id);
            }
            return stringBuilder.toString();
        }
        // can be searched for in gnomad like so:
        // https://gnomad.broadinstitute.org/variant/X-31517201-T-C
        return Contig.toString(chromosome) + '-' + start + '-' + ref + '-' + alt;
    }

    @JsonIgnore
    public String getGenotypeString() {
        List<String> genotypeStrings = new ArrayList<>(sampleGenotypes.size());

        for (SampleGenotype sampleGenotype : sampleGenotypes.values()) {
            if (sampleGenotype.isEmpty()) {
                genotypeStrings.add(SampleGenotype.noCall().toString());
            } else {
                genotypeStrings.add(sampleGenotype.toString());
            }
        }
        return String.join(":", genotypeStrings);
    }

    /**
     * @return A map of sample ids and their corresponding {@link SampleGenotype}
     * @since 11.0.0
     */
    @JsonIgnore
    public Map<String, SampleGenotype> getSampleGenotypes() {
        return sampleGenotypes;
    }

    /**
     * Returns the {@link SampleGenotype} for a given sample identifier. If the identifier is not found an empty
     * {@link SampleGenotype} will be returned.
     *
     * @param sampleId sample id of the individual of interest
     * @return the {@link SampleGenotype} of the individual for this variant, or an empty {@link SampleGenotype} if the
     * sample is not represented
     * @since 11.0.0
     */
    public SampleGenotype getSampleGenotype(String sampleId) {
        return sampleGenotypes.getOrDefault(sampleId, SampleGenotype.empty());
    }

    /**
     * This method is used to add a {@code FilterResult} object to this variant.
     * Such objects represent the results of running the variant through a {@code Filter}.
     *
     * @param filterResult
     * @return
     */
    @Override
    public boolean addFilterResult(FilterResult filterResult) {
        if (filterResult.passed()) {
            return addPassedFilterResult(filterResult);
        }
        return addFailedFilterResult(filterResult);
    }

    private synchronized boolean addPassedFilterResult(FilterResult filterResult) {
        passedFilterTypes.add(filterResult.getFilterType());
        return true;
    }

    private synchronized boolean addFailedFilterResult(FilterResult filterResult) {
        failedFilterTypes.add(filterResult.getFilterType());
        return false;
    }

    /**
     * @return the set of FilterResult objects that represent the result of
     * filtering
     */
    public Set<FilterType> getPassedFilterTypes() {
        return EnumSet.copyOf(passedFilterTypes);
    }

    /**
     * @return the Set of {@code FilterType} which the {@code VariantEvaluation}
     * failed to pass.
     */
    public Set<FilterType> getFailedFilterTypes() {
        return EnumSet.copyOf(failedFilterTypes);
    }

    /**
     * Under some inheritance modes a variant should not pass, but others it will. For example if a variant is relatively
     * common it could pass as being compatible under a compound heterozygous model, but might be too common to be
     * considered as a candidate under an autosomal dominant model. Hence we need to be able to check whether a variant
     * passed under a specific mode of inheritance otherwise alleles will be reported as having passed under the wrong mode.
     *
     * @param modeOfInheritance the mode of inheritance under which the failed filters are required.
     * @return a set of failed {@code FilterType} for the variant under the {@code ModeOfInheritance} input model.
     */
    public synchronized Set<FilterType> getFailedFilterTypesForMode(ModeOfInheritance modeOfInheritance) {
        EnumSet<FilterType> failedFiltersCopy = EnumSet.copyOf(failedFilterTypes);
        if (!isCompatibleWith(modeOfInheritance)) {
            failedFiltersCopy.add(FilterType.INHERITANCE_FILTER);
            return failedFiltersCopy;
        }
        return failedFiltersCopy;
    }

    /**
     * We're making the assumption that all variants will pass a filter, so if
     * no filters have been applied, this method will return true. Once a
     * {@link VariantEvaluation} has been filtered this will return true until
     * the {@link VariantEvaluation} has failed a filter.
     * <p>
     * Note: This may change so that passed/failed/unfiltered can only ever be
     * true for one status.
     *
     * @return
     */
    @Override
    public synchronized boolean passedFilters() {
        return failedFilterTypes.isEmpty();
    }

    @Override
    public synchronized boolean passedFilter(FilterType filterType) {
        return !failedFilterTypes.contains(filterType) && passedFilterTypes.contains(filterType);
    }

    private synchronized boolean isUnFiltered() {
        return failedFilterTypes.isEmpty() && passedFilterTypes.isEmpty();
    }

    public FilterStatus getFilterStatus() {
        if (isUnFiltered()) {
            return FilterStatus.UNFILTERED;
        }
        if (passedFilters()) {
            return FilterStatus.PASSED;
        }
        return FilterStatus.FAILED;
    }

    public FilterStatus getFilterStatusForMode(ModeOfInheritance modeOfInheritance) {
        if (isUnFiltered()) {
            return FilterStatus.UNFILTERED;
        }
        if (isCompatibleWith(modeOfInheritance) && passedFilters()) {
            return FilterStatus.PASSED;
        }
        return FilterStatus.FAILED;
    }

    /**
     * Returns the variant score (prediction of the pathogenicity
     * and relevance of the Variant) by combining the frequency and pathogenicity scores for this variant.
     *
     * @return a score between 0 and 1
     */
    public float getVariantScore() {
        return whiteListed ? 1f : getFrequencyScore() * getPathogenicityScore();
    }

    /**
     * @return a score between 0 and 1
     */
    public float getFrequencyScore() {
        return whiteListed ? 1f : frequencyData.getScore();
    }

    /**
     * Some variants such as splice site variants, are assumed to be pathogenic. At the moment no particular
     * software is used to evaluate this, we merely take the variant class from the Jannovar code and assign a score.
     * <p>
     * Note that we use results of filtering to remove Variants that are predicted to be simply non-pathogenic. However,
     * amongst variants predicted to be potentially pathogenic, there are different strengths of prediction, which is
     * what this score tries to reflect.
     * <p>
     * For missense mutations, we use the predictions of MutationTaster, polyphen, and SIFT taken from the dbNSFP
     * project, if present, or otherwise return a default score.
     * <p>
     * The score returned here is therefore an overall pathogenicity score defined on the basis of
     * "medical genetic intuition".
     *
     * @return a score between 0 and 1
     */
    public float getPathogenicityScore() {
        if (whiteListed) {
            return 1f;
        }
        float predictedScore = pathogenicityData.getScore();
        float variantEffectScore = VariantEffectPathogenicityScore.getPathogenicityScoreOf(variantEffect);
        if (variantEffect == VariantEffect.MISSENSE_VARIANT) {
            // CAUTION! REVEL scores tend to be more nuanced and frequently lower thant either the default variant effect score
            // or the other predicted path scores, yet apparently are more concordant with ClinVar. For this reason it might be
            // best to check for a REVEL prediction and defer wholly to that if present rather than do the following.

            // In version 10.1.0 the MISSENSE variant constraint was removed from the defaultPathogenicityDao and variantDataServiceImpl
            // so that non-missense variants would get ClinVar annotations and other non-synonymous path scores from the variant store.
            // In order that missense variants are not over-represented if they have poor predicted scores this clause was added here.
            return pathogenicityData.hasPredictedScore() ? predictedScore : variantEffectScore;
        } else {
            return Math.max(predictedScore, variantEffectScore);
        }
    }

    /**
     * @return true or false depending on whether the variant effect is considered pathogenic. Pathogenoic variants are
     * considered to be those with a pathogenicity score greater than 0.5. Missense variants will always return true.
     */
    public boolean isPredictedPathogenic() {
        if (whiteListed) {
            return true;
        }
        if (variantEffect == VariantEffect.MISSENSE_VARIANT) {
            // We're making the assumption that a missense variant is always potentially pathogenic.
            // Given the prediction scores are predictions, they could fall below the default threshold so
            // we'll leave it up to the user to decide.
            // TODO: This might actually be too permissive. Might be best to return pathogenicityData.isPredictedPathogenic()
            //  which will utilise thresholds for the included scores.
            return true;
        } else {
            return getPathogenicityScore() >= DEFAULT_PATHOGENICITY_THRESHOLD;
        }
    }

    public FrequencyData getFrequencyData() {
        return frequencyData;
    }

    public void setFrequencyData(FrequencyData frequencyData) {
        this.frequencyData = frequencyData;
    }

    public PathogenicityData getPathogenicityData() {
        return pathogenicityData;
    }

    public void setPathogenicityData(PathogenicityData pathogenicityData) {
        this.pathogenicityData = pathogenicityData;
    }

    /**
     * @return true if the VariantEvaluation has been marked as whitelisted
     * @since 12.0.0
     */
    public boolean isWhiteListed() {
        return whiteListed;
    }

    /**
     * @since 12.0.0
     */
    public void setWhiteListed(boolean whiteListed) {
        this.whiteListed = whiteListed;
    }

    public void setContributesToGeneScoreUnderMode(ModeOfInheritance modeOfInheritance) {
        contributingModes.add(modeOfInheritance);
    }

    public boolean contributesToGeneScore() {
        return !contributingModes.isEmpty();
    }

    public boolean contributesToGeneScoreUnderMode(ModeOfInheritance modeOfInheritance) {
        return modeOfInheritance == ModeOfInheritance.ANY && !contributingModes.isEmpty() || contributingModes.contains(modeOfInheritance);
    }

    @Override
    public void setCompatibleInheritanceModes(Set<ModeOfInheritance> compatibleModes) {
        if (compatibleModes.isEmpty()) {
            compatibleInheritanceModes = EnumSet.noneOf(ModeOfInheritance.class);
        } else {
            this.compatibleInheritanceModes = EnumSet.copyOf(compatibleModes);
        }
    }

    @Override
    public Set<ModeOfInheritance> getCompatibleInheritanceModes() {
        return EnumSet.copyOf(compatibleInheritanceModes);
    }

    @Override
    public boolean isCompatibleWith(ModeOfInheritance modeOfInheritance) {
        return modeOfInheritance == ModeOfInheritance.ANY || compatibleInheritanceModes.contains(modeOfInheritance);
    }

    /**
     * Sorts variants according to their natural ordering of genome position. Variants are sorted according to
     * chromosome number, chromosome position, reference sequence then alternative sequence.
     *
     * @param other
     * @return comparator score consistent with equals.
     */
    @Override
    public int compareTo(VariantEvaluation other) {
        if (this.chromosome != other.chromosome) {
            return Integer.compare(this.chromosome, other.chromosome);
        }
        if (this.start != other.start) {
            return Integer.compare(this.start, other.start);
        }
        if (!this.ref.equals(other.ref)) {
            return this.ref.compareTo(other.ref);
        }
        return this.alt.compareTo(other.alt);
    }

    public static class RankBasedComparator implements Comparator<VariantEvaluation> {

        @Override
        public int compare(VariantEvaluation v1, VariantEvaluation v2) {
            return compareByRank(v1, v2);
        }
    }

    public static int compareByRank(VariantEvaluation some, VariantEvaluation other) {
        if (some.contributesToGeneScore() != other.contributesToGeneScore()) {
            return -Boolean.compare(some.contributesToGeneScore(), other.contributesToGeneScore());
        }
        float thisScore = some.getVariantScore();
        float otherScore = other.getVariantScore();
        if (thisScore != otherScore) {
            return -Float.compare(thisScore, otherScore);
        }
        if (some.chromosome != other.chromosome) {
            return Integer.compare(some.chromosome, other.chromosome);
        }
        if (some.start != other.start) {
            return Integer.compare(some.start, other.start);
        }
        if (!some.ref.equals(other.ref)) {
            return some.ref.compareTo(other.ref);
        }
        return some.alt.compareTo(other.alt);
    }

    @Override
    public int hashCode() {
        return Objects.hash(genomeAssembly, chromosome, start, ref, alt);
    }

    @Override
    public boolean equals(Object obj) {
        if (obj == null) {
            return false;
        }
        if (getClass() != obj.getClass()) {
            return false;
        }
        final VariantEvaluation other = (VariantEvaluation) obj;
        if (this.genomeAssembly != other.genomeAssembly) {
            return false;
        }
        if (this.chromosome != other.chromosome) {
            return false;
        }
        if (this.start != other.start) {
            return false;
        }
        return Objects.equals(this.ref, other.ref) && Objects.equals(this.alt, other.alt);
    }

    public String toString() {
        // expose frequency and pathogenicity scores?
        if (contributesToGeneScore()) {
            //Add a star to the output string between the variantEffect and the score
            return "VariantEvaluation{assembly=" + genomeAssembly + " chr=" + chromosome + " start=" + start + " end=" + end + " length=" + length + " ref=" + ref + " alt=" + alt + " qual=" + phredScore + " " + variantEffect + " * score=" + getVariantScore() + " " + getFilterStatus() + " failedFilters=" + failedFilterTypes + " passedFilters=" + passedFilterTypes
                    + " compatibleWith=" + compatibleInheritanceModes + " sampleGenotypes=" + sampleGenotypes + "}";
        }
        return "VariantEvaluation{assembly=" + genomeAssembly + " chr=" + chromosome + " start=" + start + " end=" + end + " length=" + length + " ref=" + ref + " alt=" + alt + " qual=" + phredScore + " " + variantEffect + " score=" + getVariantScore() + " " + getFilterStatus() + " failedFilters=" + failedFilterTypes + " passedFilters=" + passedFilterTypes
                + " compatibleWith=" + compatibleInheritanceModes + " sampleGenotypes=" + sampleGenotypes + "}";
    }

    /**
     *
     * @return
     * @since 13.0.0
     */
    public VariantEvaluation.Builder toBuilder() {
        return new Builder()
                //ChromosomalRegion fields
                .genomeAssembly(this.genomeAssembly)
                .chromosomeName(this.chromosomeName)
                .chromosome(this.chromosome)
                .start(this.start)
                .startMin(this.end)
                .startMax(this.startMax)
                .endChromosome(this.endChromosome)
                .end(this.end)
                .endMin(this.endMin)
                .endMax(this.endMax)
                .length(this.length)
                // Variant fields
                .structuralType(this.structuralType)
                .ref(this.ref)
                .alt(this.alt)
                .geneSymbol(this.geneSymbol)
                .geneId(this.geneId)
                .variantEffect(this.variantEffect)
                .annotations(this.annotations)
                // VariantContext-derived fields
                .variantContext(this.variantContext)
                .altAlleleId(this.altAlleleId)
                .id(this.id)
                .sampleGenotypes(this.sampleGenotypes)
                .quality(this.phredScore)
                // Additional annotations
                .whiteListed(this.whiteListed)
                .frequencyData(this.frequencyData)
                .pathogenicityData(this.pathogenicityData)
                .failedFilters(this.failedFilterTypes)
                .passedFilters(this.passedFilterTypes)
                .compatibleInheritanceModes(this.compatibleInheritanceModes)
                .contributingModes(this.contributingModes);
    }

    /**
     * Copies all variant fields into a new VariantEvaluation.Builder
     *
     * @param variant
     * @return a Builder instance pre-populated with fields copied from the input Variant
     * @since 13.0.0
     */
    public static VariantEvaluation.Builder copy(Variant variant) {
        return new Builder()
                .genomeAssembly(variant.getGenomeAssembly())
                .chromosomeName(variant.getChromosomeName())
                .chromosome(variant.getChromosome())
                .start(variant.getStart())
                .startMin(variant.getStartMin())
                .startMax(variant.getStartMax())
                .endChromosome(variant.getEndChromosome())
                .end(variant.getEnd())
                .endMin(variant.getEndMin())
                .endMax(variant.getEndMax())
                .length(variant.getLength())
                .structuralType(variant.getStructuralType())
                .ref(variant.getRef())
                .alt(variant.getAlt())
                .geneSymbol(variant.getGeneSymbol())
                .geneId(variant.getGeneId())
                .variantEffect(variant.getVariantEffect())
                .annotations(variant.getTranscriptAnnotations());
    }

    public static VariantEvaluation.Builder builder(int chr, int start, String ref, String alt) {
        return new Builder()
                .chromosome(chr)
                .start(start)
                .ref(ref)
                .alt(alt);
    }

    /**
     * Builder class for producing a valid VariantEvaluation.
     */
    public static class Builder extends AbstractVariant.Builder<Builder> {

        private double phredScore = 0;
        private VariantContext variantContext;
        private int altAlleleId;
        private String id = "";
<<<<<<< HEAD
        private Map<String,SampleGenotype> sampleGenotypes = ImmutableMap.of();
=======
        private Map<String, SampleGenotype> sampleGenotypes = ImmutableMap.of();
>>>>>>> fe9c3617

        private PathogenicityData pathogenicityData = PathogenicityData.empty();
        private FrequencyData frequencyData = FrequencyData.empty();

        private boolean whiteListed = false;
        private Set<FilterType> passedFilterTypes = EnumSet.noneOf(FilterType.class);
        private Set<FilterType> failedFilterTypes = EnumSet.noneOf(FilterType.class);
        private Set<ModeOfInheritance> contributingModes = EnumSet.noneOf(ModeOfInheritance.class);
        private Set<ModeOfInheritance> compatibleInheritanceModes = EnumSet.noneOf(ModeOfInheritance.class);

        public Builder variantContext(VariantContext variantContext) {
            this.variantContext = Objects.requireNonNull(variantContext);
            return this;
        }

        public Builder altAlleleId(int altAlleleId) {
            this.altAlleleId = altAlleleId;
            return this;
        }

        public Builder id(String id) {
<<<<<<< HEAD
            this.id = Objects.requireNonNull(id);
=======
            this.id = Objects.requireNonNullElse(id, "");
>>>>>>> fe9c3617
            return this;
        }

        public Builder quality(double phredScore) {
            this.phredScore = phredScore;
            return this;
        }

        //TODO - this is error-prone as it is possible to supply a HashMap which would screw-up the fact that we're
        // relying on the inherently ORDERED ImmutableMap implementation
        public Builder sampleGenotypes(Map<String, SampleGenotype> sampleGenotypes) {
            this.sampleGenotypes = Objects.requireNonNull(sampleGenotypes);
            return this;
        }

        public Builder whiteListed(boolean whiteListed) {
            this.whiteListed = whiteListed;
            return this;
        }

        public Builder pathogenicityData(PathogenicityData pathogenicityData) {
            this.pathogenicityData = Objects.requireNonNull(pathogenicityData);
            return this;
        }

        public Builder frequencyData(FrequencyData frequencyData) {
            this.frequencyData = Objects.requireNonNull(frequencyData);
            return this;
        }

        public Builder filterResults(FilterResult... filterResults) {
            return filterResults(Arrays.asList(filterResults));
        }

        Builder filterResults(Collection<FilterResult> filterResults) {
            for (FilterResult filterResult : filterResults) {
                if (filterResult.passed()) {
                    this.passedFilterTypes.add(filterResult.getFilterType());
                } else {
                    this.failedFilterTypes.add(filterResult.getFilterType());
                }
            }
            return this;
        }

        Builder failedFilters(Set<FilterType> failedFilterTypes) {
            this.failedFilterTypes = Objects.requireNonNull(failedFilterTypes);
            return this;
        }

        Builder passedFilters(Set<FilterType> passedFilterTypes) {
            this.passedFilterTypes = Objects.requireNonNull(passedFilterTypes);
            return this;
        }

        Builder compatibleInheritanceModes(Set<ModeOfInheritance> compatibleInheritanceModes) {
            this.compatibleInheritanceModes = Objects.requireNonNull(compatibleInheritanceModes);
            return this;
        }

        public Builder contributingModes(Set<ModeOfInheritance> contributingModes) {
            this.contributingModes = Objects.requireNonNull(contributingModes);
            return this;
        }

        public VariantEvaluation build() {

            if (variantContext == null) {
                // We don't check that the variant context agrees with the coordinates here as the variant context could
                // have been split into different allelic variants so the positions and alleles could differ.
// TODO: awaiting further production checks before removing this.
//                variantContext = buildVariantContext(chromosome, start, ref, alt, phredScore);
            }

            return new VariantEvaluation(this);
        }

        @Override
        protected Builder self() {
            return this;
        }

        /**
         * @return a generic one-based position variant context with a heterozygous genotype having no attributes.
         */
        private VariantContext buildVariantContext(int chr, int pos, String ref, String alt, double qual) {
            Allele refAllele = Allele.create(ref, true);
            Allele altAllele = Allele.create(alt);
            List<Allele> alleles = Arrays.asList(refAllele, altAllele);

            VariantContextBuilder vcBuilder = new VariantContextBuilder();

            // build Genotype
            GenotypeBuilder gtBuilder = new GenotypeBuilder(DEFAULT_SAMPLE_NAME).noAttributes();
            //default to HETEROZYGOUS
            gtBuilder.alleles(alleles);

            // build VariantContext
            vcBuilder.loc(String.valueOf(chr), pos, pos - 1L + ref.length());
            vcBuilder.alleles(alleles);
            vcBuilder.genotypes(gtBuilder.make());
            vcBuilder.log10PError(-0.1 * qual);

            return vcBuilder.make();
        }

    }
}<|MERGE_RESOLUTION|>--- conflicted
+++ resolved
@@ -48,11 +48,7 @@
  * @author Peter Robinson <peter.robinson@charite.de>
  */
 @JsonPropertyOrder({"genomeAssembly", "chromosomeName", "chromosome", "position", "ref", "alt", "id", "phredScore", "variantEffect", "nonCodingVariant", "whiteListed", "filterStatus", "variantScore", "frequencyScore", "pathogenicityScore", "predictedPathogenic", "passedFilterTypes", "failedFilterTypes", "frequencyData", "pathogenicityData", "compatibleInheritanceModes", "contributingInheritanceModes", "transcriptAnnotations"})
-<<<<<<< HEAD
-public class VariantEvaluation implements Comparable<VariantEvaluation>, Filterable, Inheritable, Variant {
-=======
 public class VariantEvaluation extends AbstractVariant implements Comparable<VariantEvaluation>, Filterable, Inheritable {
->>>>>>> fe9c3617
 
     //threshold over which a variant effect score is considered pathogenic
     private static final float DEFAULT_PATHOGENICITY_THRESHOLD = 0.5f;
@@ -97,25 +93,6 @@
     private Set<ModeOfInheritance> compatibleInheritanceModes;
 
     private VariantEvaluation(Builder builder) {
-<<<<<<< HEAD
-        genomeAssembly = builder.genomeAssembly;
-        chr = builder.chr;
-        chromosomeName = builder.chromosomeName;
-        pos = builder.pos;
-        ref = builder.ref;
-        alt = builder.alt;
-
-        this.id = builder.id;
-        phredScore = builder.phredScore;
-        variantEffect = builder.variantEffect;
-        annotations = ImmutableList.copyOf(builder.annotations);
-        geneSymbol = builder.geneSymbol;
-        geneId = builder.geneId;
-
-//        vcfString = builder.vcfString;
-        variantContext = builder.variantContext;
-        altAlleleId = builder.altAlleleId;
-=======
         super(builder);
 
         this.chromosomeName = ((super.chromosomeName == null) || super.chromosomeName.isEmpty())
@@ -127,7 +104,6 @@
         this.altAlleleId = builder.altAlleleId;
         this.id = builder.id;
         this.phredScore = builder.phredScore;
->>>>>>> fe9c3617
         // IMPORTANT! This map *MUST* be an ordered map
         this.sampleGenotypes = builder.sampleGenotypes.isEmpty() ? SINGLE_SAMPLE_HET_GENOTYPE
                 : ImmutableMap.copyOf(builder.sampleGenotypes);
@@ -165,7 +141,6 @@
         return altAlleleId;
     }
 
-<<<<<<< HEAD
     /**
      * An identifier for the variant. Note that this is implementation specific and can be any value. Typically it will
      * be derived from the initial VCF id field.
@@ -179,14 +154,6 @@
 
     public double getPhredScore() {
         return phredScore;
-=======
-    public String getId() {
-        return id;
->>>>>>> fe9c3617
-    }
-
-    public double getPhredScore() {
-        return phredScore;
     }
 
     /**
@@ -207,7 +174,7 @@
     /**
      * Returns a gnomAD formatted string for easier identification of variants in output. HGVS doesn't look similar
      * enough to VCF to enable linking to the source VCF in the output files.
-     *
+     * <p>
      * Structural variants will be displayed with chromosome-start-end-ref-alt and length, whereas small variants will
      * have the more classical chromosome-start-ref-alt format.
      *
@@ -598,7 +565,6 @@
     }
 
     /**
-     *
      * @return
      * @since 13.0.0
      */
@@ -686,11 +652,7 @@
         private VariantContext variantContext;
         private int altAlleleId;
         private String id = "";
-<<<<<<< HEAD
-        private Map<String,SampleGenotype> sampleGenotypes = ImmutableMap.of();
-=======
         private Map<String, SampleGenotype> sampleGenotypes = ImmutableMap.of();
->>>>>>> fe9c3617
 
         private PathogenicityData pathogenicityData = PathogenicityData.empty();
         private FrequencyData frequencyData = FrequencyData.empty();
@@ -712,11 +674,7 @@
         }
 
         public Builder id(String id) {
-<<<<<<< HEAD
-            this.id = Objects.requireNonNull(id);
-=======
             this.id = Objects.requireNonNullElse(id, "");
->>>>>>> fe9c3617
             return this;
         }
 
