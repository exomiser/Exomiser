package org.monarchinitiative.exomiser.core.analysis.util;

import org.monarchinitiative.exomiser.core.model.Gene;
import org.monarchinitiative.exomiser.core.prioritisers.Prioritiser;
import org.monarchinitiative.exomiser.core.prioritisers.PriorityResult;
import org.monarchinitiative.exomiser.core.prioritisers.PriorityType;
import org.slf4j.Logger;
import org.slf4j.LoggerFactory;

import java.util.*;
import java.util.concurrent.ThreadLocalRandom;
import java.util.stream.DoubleStream;

/**
 * @since 13.1.0
 */
public class CombinedScorePvalueCalculator {

    private static final Logger logger = LoggerFactory.getLogger(CombinedScorePvalueCalculator.class);
    private final Set<PriorityType> priorityTypes;
    private final double[] bootstrappedScores;

    private CombinedScorePvalueCalculator(PriorityType prioritiserType, double[] phenoScoreCache) {
        // Create a constant-sized population of 500K combined scores so that the combined score p-value calculation
        // always runs in an acceptable time for any analysis combination (WGS/ES, FULL/PASS_ONLY). The value of 500K
        // was chosen to be suitably large that either an exome or genome's worth of returned variants (hundreds to thousands)
        // will have a significant population to be compared with.
        this.priorityTypes = Set.of(prioritiserType);
        long population = 500_000L;
        // TODO: Replace Random with java.util.random.RandomGenerator when upgrading java version >= 17
        this.bootstrappedScores = phenoScoreCache.length == 0 ? new double[]{} : new Random()
                .ints(population, 0, phenoScoreCache.length)
                .parallel()
                .mapToDouble(index -> {
                    double randomPhenoScore = phenoScoreCache[index];
                    double randomVariantScore = ThreadLocalRandom.current().nextDouble();
                    return GeneScorer.calculateCombinedScore(randomVariantScore, randomPhenoScore, priorityTypes);
                })
                .toArray();
        logger.debug("Created bootstrapped population of {}", bootstrappedScores.length);
        SummaryStatistics summaryStatistics = new SummaryStatistics(bootstrappedScores);
        if (logger.isDebugEnabled()) {
            logger.debug("Combined score distribution:\n{}", summaryStatistics.asciiDistribution(bootstrappedScores));
        }
        logger.debug("Combined score {}", summaryStatistics);
    }

    /**
     * Creates a {@link CombinedScorePvalueCalculator} with a randomly generated set of phenotype scores - the size of
     * which is specified by the user. Note that this will create a normal distribution of scores with a mean of ~0.5.
     *
     * @param bootStrapValue number of iterations of the bootstrap process.
     * @param numScores      number of scores to randomly generate
     * @return a {@link CombinedScorePvalueCalculator} instance
     * @since 13.1.0
     */
    public static CombinedScorePvalueCalculator withRandomScores(int bootStrapValue, long numScores, int numFilteredGenes) {
        logger.info("Setting up phenotype score cache on {} random scores", numScores);
        var phenoScoreCache = ThreadLocalRandom.current().doubles(numScores).toArray();
        return new CombinedScorePvalueCalculator(PriorityType.NONE, phenoScoreCache);
    }

    public static CombinedScorePvalueCalculator of(int bootStrapValue, Prioritiser<?> prioritiser, List<String> sampleHpoIds, List<Gene> unscoredGenes, int numFilteredGenes) {
        Objects.requireNonNull(prioritiser);
        Objects.requireNonNull(sampleHpoIds);
        Objects.requireNonNull(unscoredGenes);
        logger.debug("Setting up phenotype score cache on {} genes", unscoredGenes.size());
        var phenoScoreCache = generatePhenoScoreCache(prioritiser, sampleHpoIds, unscoredGenes);
        logger.debug("Creating bootstrapped combined scores...");
        return new CombinedScorePvalueCalculator(prioritiser.getPriorityType(), phenoScoreCache);
    }

    /**
     * Returns a no-op p-value calculator which will always return the value 1.0 for any input value.
     *
     * @since 13.2.0
     */
    public static CombinedScorePvalueCalculator noOpCombinedScorePvalueCalculator() {
        return NoOpPvalueScorer.instance();
    }

    public static CombinedScorePvalueCalculator noOpCombinedScorePvalueCalculator() {
        return NoOpPvalueScorer.instance();
    }

    private static double[] generatePhenoScoreCache(Prioritiser<?> prioritiser, List<String> hpoIds, List<Gene> genes) {
        prioritiser.prioritizeGenes(hpoIds, genes);
        PriorityType priorityType = prioritiser.getPriorityType();
        return genes.stream()
                .mapToDouble(gene -> {
                    PriorityResult priorityResult = gene.getPriorityResult(priorityType);
                    if (priorityResult != null) {
                        return priorityResult.getScore();
                    }
                    return 0.0;
                })
                .toArray();
    }

    double calculatePvalueFromCombinedScore(double combinedScore) {
        // this is run in a hot loop for the gene score calculation, so pre-compute the population statistics on class
        // instantiation
        if (combinedScore == 0 || bootstrappedScores.length == 0) {
            return 1d;
        }
        int numHigherScores = 1;
        for (int i = 0; i < bootstrappedScores.length; ++i) {
            double randomCombined = bootstrappedScores[i];
            if (randomCombined >= combinedScore) {
                ++numHigherScores;
            }
        }

        return (double) numHigherScores / bootstrappedScores.length;
    }

    private static class NoOpPvalueScorer extends CombinedScorePvalueCalculator {

        private static final NoOpPvalueScorer INSTANCE = new NoOpPvalueScorer(PriorityType.NONE, new double[0]);

        private NoOpPvalueScorer(PriorityType prioritiserType, double[] phenoScoreCache) {
            super(prioritiserType, phenoScoreCache);
        }

        private static NoOpPvalueScorer instance() {
            return INSTANCE;
        }

        @Override
        double calculatePvalueFromCombinedScore(double combinedScore) {
            return 1d;
        }
    }

<<<<<<< HEAD
    private static class NoOpPvalueScorer extends CombinedScorePvalueCalculator {

        private static final NoOpPvalueScorer INSTANCE = new NoOpPvalueScorer(0, PriorityType.NONE, new double[0], 0);

        private NoOpPvalueScorer(int bootStrapValue, PriorityType prioritiserType, double[] phenoScoreCache, int numFilteredGenes) {
            super(bootStrapValue, prioritiserType, phenoScoreCache, numFilteredGenes);
        }

        private static NoOpPvalueScorer instance() {
            return INSTANCE;
        }

        @Override
        double calculatePvalueFromCombinedScore(double combinedScore) {
            return 0;
=======
    /**
     * @since 13.2.0
     */
    public static class SummaryStatistics {
        private enum Z {
            Z_90("90%", 1.645),
            Z_95("95%", 1.960),
            Z_99("99%", 2.576),
            Z_99_5("99.5%", 2.807),
            Z_99_9("99.9%", 3.291);

            final String label;
            final double value;

            Z(String label, double value) {
                this.label = label;
                this.value = value;
            }
        }

        private static final Z Z_VALUE = Z.Z_95;
        private final int sampleSize;
        private final double mean;
        private final double variance;
        private final double sd;
        private final double ci;

        public SummaryStatistics(double[] values) {
            sampleSize = values.length;
            DoubleSummaryStatistics summaryStatistics = Arrays.stream(values).summaryStatistics();
            mean = summaryStatistics.getAverage();
            variance = Arrays.stream(values).flatMap(score -> DoubleStream.of(Math.pow((score - mean), 2))).average().orElse(0);
            // variance = sqrt(SD)
            sd = Math.pow(variance, 0.5);
            // so for 99.5% CI Z * (SD / sqrt(n)) where n = number of observations
            ci = Z_VALUE.value * (sd / Math.sqrt(sampleSize));
        }

        @Override
        public String toString() {
            return String.format("%s Confidence Interval: %.3f +-%.3f [%.3f, %.3f], SD: %f based on %d samples",
                    Z_VALUE.label, mean, ci, (mean - ci), (mean + ci), sd, sampleSize);
        }

        public String asciiDistribution(double[] values) {
            int[] bins = new int[10];
            for (double value : values) {
                for (int i = 0; i < bins.length; i++) {
                    // bins 0-0.1, 0.1-0.2...
                    if (value > (i / 10.0) && value <= ((i + 1) / 10.0)) {
                        bins[i]++;
                        break;
                    }
                }
            }

            StringBuilder stringBuilder = new StringBuilder(String.format("|   score   |  count  |%n"));
            stringBuilder.append(String.format("  --------- | -------  %n"));
            for (int i = 0; i < bins.length; i++) {
                int count = bins[i];
                stringBuilder.append(String.format("  %.1f - %.1f | %s %n", (i / 10.0), ((i + 1) / 10.0), count));
            }
            return stringBuilder.toString();
>>>>>>> 0bff4abe
        }
    }
}<|MERGE_RESOLUTION|>--- conflicted
+++ resolved
@@ -79,10 +79,6 @@
         return NoOpPvalueScorer.instance();
     }
 
-    public static CombinedScorePvalueCalculator noOpCombinedScorePvalueCalculator() {
-        return NoOpPvalueScorer.instance();
-    }
-
     private static double[] generatePhenoScoreCache(Prioritiser<?> prioritiser, List<String> hpoIds, List<Gene> genes) {
         prioritiser.prioritizeGenes(hpoIds, genes);
         PriorityType priorityType = prioritiser.getPriorityType();
@@ -132,23 +128,6 @@
         }
     }
 
-<<<<<<< HEAD
-    private static class NoOpPvalueScorer extends CombinedScorePvalueCalculator {
-
-        private static final NoOpPvalueScorer INSTANCE = new NoOpPvalueScorer(0, PriorityType.NONE, new double[0], 0);
-
-        private NoOpPvalueScorer(int bootStrapValue, PriorityType prioritiserType, double[] phenoScoreCache, int numFilteredGenes) {
-            super(bootStrapValue, prioritiserType, phenoScoreCache, numFilteredGenes);
-        }
-
-        private static NoOpPvalueScorer instance() {
-            return INSTANCE;
-        }
-
-        @Override
-        double calculatePvalueFromCombinedScore(double combinedScore) {
-            return 0;
-=======
     /**
      * @since 13.2.0
      */
@@ -212,7 +191,6 @@
                 stringBuilder.append(String.format("  %.1f - %.1f | %s %n", (i / 10.0), ((i + 1) / 10.0), count));
             }
             return stringBuilder.toString();
->>>>>>> 0bff4abe
         }
     }
 }