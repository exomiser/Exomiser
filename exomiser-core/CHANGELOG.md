# The Exomiser - Core Library Changelog

<<<<<<< HEAD
## 14.0.0 202?-??-??

This release **requires data version >= 2210** and **Java version >= 17** (the most recent LTS release).

API breaking changes:


New APIs:
- New `AlleleData` class to encapsulate building AlleleProto.Frequency and AlleleProto.PathogenicityScore instances

Other changes:
- Updated Spring Boot to version 2.7.3
 
=======
## 13.2.0 2023-02-28

- Fixed excessive CPU usage and application hang after variant prioritisation with large number of results
- Fixed issue [#478](https://github.com/exomiser/Exomiser/issues/478) where gene.tsv output files are empty when running a phenotype only prioritisation.
- Fixed broken links to OMIM in the phenotypic similarity section of the HTML output [#465](https://github.com/exomiser/Exomiser/issues/465)
- Added gene symbol as HTML id tag in gene panel HTML results [#422](https://github.com/exomiser/Exomiser/pull/422)
- Fixed broken build due to missing sonumina repository and related artefacts [#460](https://github.com/exomiser/Exomiser/issues/460)


API breaking changes:

- None


New APIs:

- New `OutputSettings.getOutputDirectory()`
- New `OutputSettings.getOutputFileName()`


Deprecated methods:

- `OutputSettings.getOutputPrefix()` deprecated in favour of new `OutputSettings.getOutputDirectory()` and `OutputSettings.getOutputFileName()` methods


Other changes:

- Update Spring boot 2.6.9 -> 2.7.7


>>>>>>> 0bff4abe
## 13.1.0 2022-07-29

The three new features for this release is the automated ACMG classification of small sequence variants, calculating
p-values for the combined scores and providing new and more interpretable TSV and VCF output files.

- Added new automated ACMG annotations for top-scoring variants in known disease-causing genes.
- Added new combined score p-value
- Added new TSV_GENE, TSV_VARIANT and VCF output files containing ranked genes/variants for all the assessed modes of
  inheritance. Note that __these new file formats will supersede the existing individual MOI-specific TSV/VCF files which
  will be removed in the next major release__. See the [online documentation](https://exomiser.readthedocs.io/en/latest/result_interpretation.html) for details.
- New update online documentation! See https://exomiser.readthedocs.io/en/latest/

API breaking changes:

- None

New APIs:

- New `Analysis.getMainPrioritiser()`
- New `AnalysisStep.isGenePrioritiser()`
- New `Gene.getAssociatedDiseases()` method
- New `Gene.getCompatibleGeneScores()`
- New `Gene.pValue()` and `GeneScore.pValue()` methods
- New `CombinedScorePvalueCalculator` class
- New `acmg` package
- New `GeneScore.getAcmgAssignments()`
- New `GeneScore.Builder.acmgAssignments()` and `pValue()` setters
- New `TranscriptAnnotation.rank()`, `getRankTotal()` and `getRankType()` for intron/exon numbering of variant position.
- New `ExomiserConfigReporter` class for logging startup configuration
- New `OutputSettings.applyOutputSettings()`
- New `GeneScoreRanker` to help with new output writers
- New `TsvGeneAllMoiResultsWriter`
- New `TsvVariantAllMoiResultsWriter`
- New `VcfAllMoiResultsWriter`

 
Other changes:
- Updated Spring Boot to version 2.6.9
- Added automated docker build for CLI and web
- Update HtmlResultsWriter to detect transcript data source
- Fix broken StringDB links in HTML output


## 13.0.0 2021-09-21

This release is primarily focussed on enabling simultaneous prioritisation of structural and non-structural variation
with as consistent an API as possible for both types of variation. It also introduces a new API for specifying richer
information about a `Sample` based on the v1 GA4GH [Phenopacket](https://phenopacket-schema.readthedocs.io/en/1.0.0/)

This release requires data version >= 2109 and Java version >= 11 (Java 17 recommended).

API breaking changes:

- New target Java version set to 11
- `Exomiser.run()` now requires `Sample` and `Analysis` arguments
- `AnalysisRunner` interface now requires `Sample` and `Analysis` arguments
- `Analysis` fields `vcfPath`, `pedigree`, `probandSampleName` and `genomeAssembly` moved to new `Sample` class
- `PedigreeSampleValidator` moved from `util` into new `sample` package
- Replaced `SampleIdentifierUtil` with `SampleIdentifiers` class
- Replaced `SampleIdentifier` with `SampleData`
- `Variant` now extends `org.monarchinitiative.svart.Variant` - see https://github.com/exomiser/svart/ for details
- Deprecated `VariantCoordinates` - replaced by `org.monarchinitiative.svart.Variant`
- `VariantEvaluation.getSampleGenotypes()` now returns a `SampleGenotypes` class
- Changed `VariantAnnotation` from implementing `Variant` to implementing new `VariantAnnotations` interface
- Updated variant coordinates `getChromosome()`, `chromosomeName()`, `getPosition()`, `getRef()`, `getAlt()` to
  use `Svart` `contigId()`, `contigName()`, `start()`, `end()`, `ref()` and `alt()` signatures
- Replaced `RsId` with `String` type in `FrequencyData` constructors and return from `hasDbSnpRsID()` method
- Replaced `Contig` class with new `Contigs` class
- `VariantAnnotator` interface changed to `List<VariantAnnotation> annotate(@Nullable Variant variant)`
- `VariantContextSampleGenotypeConverter.createAlleleSampleGenotypes()` method now returns a `SampleGenotypes` object
- `VariantFactory` now a `@FunctionalInterface` with a `createVariantEvaluations()`
- `VariantFactoryImpl` now requires `VariantAnnotator` and `VcfReader` input arguments
- `VcfCodecs` now requires `List` rather than `Set` inputs

New APIs:

- New protobuf schemas for `Job`, `Analysis`, `Sample`, `OutputOptions`
- New `Exomiser.run(JobProto.Job job)` entry point
- New `FluentAnalysisBuilder` interface implemented by `AnalysisBuilder` and new `AnalysisProtoBuilder` for consistent
  API between proto and domain classes
- New `AnalysisGroup` class extracted from `AbstractAnalysisRunner`
- New `Sample` class to encapsulate data about the sample, such as `Age` and `Sex`
- New `Age` class
- New `Phenopacket...` classes for reading and converting sample data from v1 phenopackets
- New Proto converter classes
- New `SampleIdentifiers` class
- New `SampleData` class to contain `sampleIdentifier`, `SampleGenotype` and `CopyNumber`
- New `SampleGenotypes` class to handle
- New `CopyNumber` class for handling copy number variation data from VCF
- New `AbstractVariant` class
- New `VariantAnnotations` interface
- New `AlleleCall.parseAlleleCall()` method
- New `Pedigree` `justProband(String id, Individual.Sex sex))` and `anscestorsOf(Pedigree.Individual individual)`
  methods
- New `SvFrequencyDao`, `SvPathogenicityDao` and `SvDaoUtil` classes
- New `VariantWhiteListLoader` class
- New `JannovarAnnotationService.annotateSvGenomeVariant()` method
- New `JannovarSmallVariantAnnotator` class
- New `JannovarStructuralVariantAnnotator` class
- New `TranscriptModelUtil` class
- New `VcfReader` interface with `VcfFileReader` and `NoOpVcfReader` implementations
- New `VariantContextConverter` class for converting `VariantContext` objects into `Variant`

Other changes:

- Updated Spring Boot to version 2.5.3
- Updated Jannovar to version 0.30
- Updated HTSJDK to version 2.24.1
- `AnalysisResults` now hold references to original `Sample` and `Analysis` objects
- `GenomeAnalysisService` can now return a `VariantAnnotator` object
- `GenomeAssembly` now wraps two `GenomicAssembly` objects
- Added `ClinVarData` `starRating()` and `isSecondaryAssociationRiskFactorOrOther()` methods
- Added DBVAR, DECIPHER, DGV, GNOMAD_SV and GONL SV `FrequencySource`
- Updated `VariantEffectPathogenicityScore` to become `final` and added default inversion score
- Numerous small changes to improve performance.

## 12.1.0 2019-09-25

- The JSON output now shows the id of the variantEvaluation taken from the VCF file.

New APIs:

- Added `VariantEvaluation.getId()` and `VariantEvaluation.Builder.id()` methods to store VCF id field contents.

## 12.0.0 2019-02-28

Its Rare-Disease Day 2019! Although we're not officially releasing this on Feb 28, we're code-complete and undergoing
final performance and quality tests, so it's as good as released. This was unplanned, and therefore proves that the
universe can have a sense of humour/appropriateness.

API breaking changes:

- Removed FREQUENCY_SOURCE_MAP from FrequencySource
- Changed `Frequency`, `RsId` and `PathogenicityScore` static `valueOf()` constructor to `of()`
- Removed deprecated `IntervalFilter.getGeneticInterval()`
- Changed visibility of `PhenodigmMatchRawScore` from public to package private and made immutable
- Changed visibility of `CrossSpeciesPhenotypeMatcher` from public to package private and added static `of()`
  constructor
- Replaced redundant `Default*DaoMvStoreProto` classes with new `AllelePropertiesDaoMvStore`
- Added `OntologyService` as constructor argument to `AnalysisFactory`, `AnalysisParser` and `AnalysisBuilder`
- Replaced `BasePathogenicityScore.compareTo()` method with default `PathogenicityScore.compareTo()`
- `GeneticInterval` no longer accepts `ReferenceDictionary` as a constructor argument

New APIs:

- Added CADD and REMM to data-genome `AlleleProperty`
- Moved `JannovarDataSourceLoader` from autoconfigure to core module
- Added `AllelePosition.isSymbolic()` method
- Added `Variant.isCodingVariant()` method
- Added `AnalysisBuilder.addIntervalFilter(Collection<ChromosomalRegion> chromosomalRegions)` method
- Added new non-public `FilterStats` class for more accurate filtering statistics
- Added new `AllelePropertiesDao` interface
- Added new `AllelePropertiesDaoMvStore` implementation
- Added new `AllelePropertiesDaoAdapter` to fix issue of Spring cache proxy not being able to intercept internal calls
- Added new `HpoIdChecker` class to return current HPO id/terms for an input id/term
- Added new `HumanPhenotypeOntologyDao.getIdToPhenotypeTerms()` method
- Added new `OntologyService.getCurrentHpoIds()` method
- Added new `SampleGenotype.isEmpty()` method
- Added new experimental `VcfCodecs` class for de/serialising VCF lines
- Added new `JannovarDataProtoSerialiser.loadProto()` method for loading intermediate `JannovarProto.JannovarData`
- Added new `VariantWhiteList` and `InMemoryVariantWhiteList` implementation
- Added new `VariantEvaluation.isWhiteListed()` method and relevant builder methods
- Added new `JannovarDataFactory` for a simple programmatic API to build `JannovarData` objects
- Added new `TranscriptSource` enum
- Added new `PathogenicityScore.of()` static factory constructor
- Added new `PathogenicityScore.getRawScore()` method
- Added default `PathogenicityScore.compareTo()` method
- Added new static `PathogenicityScore.compare()` method
- Added new `ScaledPathogenicityScore` class
- Added new `MpcScore` class
- Add new `Contig` class for converting contig names to integer-based id

Other changes:

- Updated Spring Boot to version 2.1.3
- Updated Jannovar to version 0.28
- Updated HTSJDK to version 2.18.2
- Refactored `FrequencyData` to use array-based backing for 5-10% memory usage improvement and lower GC especially when
  nearing max memory
- Refactored `AnalysisParser` to utilise `AnalysisBuilder` directly reducing code duplication
- Refactored `AnalysisRunner` classes to to utilise new `FilterStats` class
- Refactored `QueryPhenotypeMatch` to store and return input queryPhenotypeMatches argument
- Refactored `VariantDataServiceImpl` to use new AllelePropertiesDao
- Refactored `VariantDataServiceImpl` for better readability and performance
- Added check for obsolete HPO id input in `AnalysisBuilder.hpoIds()`
- Re-enabled `PhenixPrioritiser` in `AnalysisParser`
- Refactored `VariantEvaluation.getSampleGenotypeString()` implementation to use `SampleGenotype` instead
  of `VariantContext`
- Refactored `VariantEffectCounter` internals with `VariantEvaluation` calls in place of `VariantContext`
- Enabled flagging of variants on a whitelist and bypassing of `FrequencyFilter` and `VariantEffectFilter`
- Changed `DefaultDiseaseDao` to only return diseases marked as having known disease-gene association or
  copy-number/structural causes
- Added range check to `BasePathogenicityScore` constructor
- Updated `CaddScore` and `SiftScore` to extend `ScaledPathogenicityScore`
- Updated `CaddDao` to use CADD phred scaled score directly
- Replaced production use of `ReferenceDictionary` from `HG19RefDictBuilder` with `Contig`
- Added new `PathogenicitySource` sources - `M_CAP, MPC, MVP, PRIMATE_AI`. Be aware that these may not be free for
  commercial use.

## 11.0.0 2018-09-21
API breaking changes:

- Removed unused `VariantSerialiser`
- Moved `ChromosomalRegionIndex` from `analysis.util` package to `model`
- Changed `HiPhiveOptions.DEFAULT` to `HiPhiveOptions.defaults()` to match style with the rest of the framework
- Deleted redundant `MvStoreUtil.generateAlleleKey()` method in favour of `AlleleProtoAdaptor.toAlleleKey()`
- Split `VariantEffectPathogenicityScore.SPLICING_SCORE` into `SPLICE_DONOR_ACCEPTOR_SCORE` and `SPLICE_REGION_SCORE`
- Removed unused `VariantEvaluation.getNumberOfIndividuals()` and `VariantEvaluation.Builder.numIndividuals()`
- `InheritanceModeAnnotator` now requires an Exomiser `Pedigree` as input and no longer takes a
  Jannovar `de.charite.compbio.jannovar.pedigree.Pedigree`
- Changed `SampleIdentifier` default identifier from 'Sample' to 'sample' to fit existing internal implementation
  details
- Replaced `Analysis.AnalysisBuilder.pedPath(pedPath)` and `Analysis.getPedPath()`
  with `Analysis.AnalysisBuilder.pedigree(pedigree)` and `Analysis.getPedigree()`
- Replaced `AnalysisBuilder.pedPath(pedPath)`  with `AnalysisBuilder.pedigree(pedigree)`
- Removed obsolete `PedigreeFactory` - this functionality has been split amongst the new Pedigree API classes
- Removed `AnalysisMode.SPARSE` this was confusing and unused. Unless you need to debug a script, we advise
  using `AnalysisMode.PASS_ONLY`
- Replaced OutputSettings interface with the concrete implementation
- Replaced `OutputSettings.outputPassVariantsOnly()` with `OutputSettings.outputContributingVariantsOnly()`. This still
  has the default value of `false`

New APIs:

- Added new jannovar package and faster data serialisation format handled by the `JannovarDataProtoSerialiser`
  and `JannovarProtoConverter`.
- Added new native `Pedigree` class for representing pedigrees.
- Added new `PedFiles` class for reading PED files into a `Pedigree` object.
- Added new `PedigreeSampleValidator` to check the pedigree, proband and VCF samples are consistent with each other.
- Added `SampleIdentifier.defaultSample()` for use with unspecified single-sample VCF files.
- Added `InheritanceModeOptions.getMaxFreq()` method for retrieving the maximum frequency of all the defined inheritance
  modes.
- Added new no-args `AnalysisBuilder.addFrequencyFilter()` which uses maximum value from `InheritanceModeOptions`
- Added `Pedigree` support to `AnalysisBuilder`
- Added new `VariantEvaluation.getSampleGenotypes()` method to map sample names to genotype for that allele
- Added new utility constructors to `SampleGenotype` _e.g._ `SampleGenotype.het()` , `SampleGenotype.homRef()`

Other changes:

- Added support for REMM and CADD in `AlleleProtoAdaptor`
- Added check to remove alleles not called as ALT in proband
- `SampleGenotypes` now calculated for all variants in te `VariantFactory`
- Added support for `frequencyFilter: {}` to `AnalysisParser`
- Updated HTML output to display current SO terms for variant types/consequence
- Various code clean-up changes
- Changed dependency management to use spring-boot-dependencies rather than deprecated Spring Platform
- Updated Spring Boot to version 2.0.4

## 10.1.0 2018-05-09

- Added new simple `BedFiles` class for reading in `ChromosomalRegion` from an external file.
- Added support for filtering multiple intervals in the `IntervalFilter`
- Added support for parsing multiple intervals in the `AnalysisParser`
- Added new `OutputOption.JSON`
- Added new JsonResultsWriter - JSON results format should be considered as being in a 'beta' state and may or may not
  change slightly in the future.
- Added support for ClinVar annotations
- Added ClinVar annotations to `HTML` and `JSON` output options
- `TSV_GENE` and `TSV_VARIANT` output formats have been frozen as adding the new datasources will break the format. Use
  the JSON output for machines or HTML for humans.
- Updated Spring platform to Brussels-SR9. This will be the final Exomiser release on the Brussels release train.

## 10.0.1 2018-03-20

- Updated HTSJDK library to fix `TribbleException` being thrown when trying to parse bgzipped VCF files

## 10.0.0 2018-03-07
API breaking changes:

- Removed previously deprecated `Settings` and `SettingsParser` classes - this was only used by the cli which was also
  removed.
- Removed unused `PrioritiserSettings` and `PrioritiserSettingsImpl` classes - these were only used by
  the `SettingsParser`
- Removed unused `PrioritiserFactory.makePrioritiser(PrioritiserSettings settings)` method - this was only used by
  the `SettingsParser`
- Removed unused `PrioritiserFactory.getHpoIdsForDiseaseId(String diseaseId)` method. This
  duplicated/called `PriorityService.getHpoIdsForDiseaseId(String diseaseId)`
- Renamed `VariantTypePathogenicityScore` to `VariantEffectPathogenicityScore`
- Method names of `Inheritable` have changed from `InheritanceModes` to `CompatibleInheritanceModes` to better describe
  their function.
- Replaced `SampleNameChecker` with new `SampleIdentifierUtil`
- Changed signature of `InheritanceModeAnalyser` to require an `InheritanceModeAnnotator`. This is now using Exomiser
  and Jannovar-native calls to analyse inheritance modes instead of the Jannovar mendel-bridge.
- Changed `GeneScorer.scoreGene()` signature from `Consumer<Gene>` to `Function<Gene, List<GeneScore>>` to allow scoring
  of multiple inheritance modes in one run.
- Changed `Analysis` and `AnalysisBuilder` method `modeOfInheritance`
  to `inheritanceModes(InheritanceModeOptions inheritanceModeOptions)`
- Removed unused methods on `AnalysisResults`
- Renamed `OMIMPriority` to `OmimPriority`
- Renamed `OMIMPriorityResult` to `OmimPriorityResult`
- Changed `OmimPriorityResult` constructor to require `Map<ModeOfInheritance, Double> scoresByMode`, `getScoresByMode()`
  and `getScoreForMode(modeOfInheritance)` methods
- Changed `DataMatrix` from a concrete class to an interface
- Changed `ResultsWriter` signatures to require a `ModeOfInheritance` to write results out for.
- Changed `ResultsWriterUtils` now requires a specific `ModeOfInheritance`

New APIs:

- Added new `AlleleCall` class to represent allele calls for alleles from the VCF file
- Added new `GeneScore` class for holding results from the `GeneScorer`
- Added new `SampleIdentifier` class
- Added new `SampleGenotype` class to represent VCF GenotypeCalls for a sample on a particular allele.
- `GeneIdentifier` now implements `Comparable` and has a static `compare(geneIdentifier1, geneIdentifier2)` method
- `Gene` now contains `GeneScore` having been scored by a `GeneScorer`
- `VariantEvaluation` now has methods to determine its compatibility and whether or not it contributes to the overall
  score under a particular `ModeOfInheritance`
- Added new `SampleIdentifierUtil` to replace deleted `SampleNameChecker`
- Added new `InheritanceModeAnnotator` and `InheritanceModeOptions`
- Added new `VariantContextSampleGenotypeConverter` to create `SampleGenotype` from a `VariantContext`
- Added new `DataMatrixUtil`, `InMemoryDataMatrix`, `OffHeapDataMatrix`, `StubDataMatrix` implementations
- Added new methods on `DataMatrixIO` to facilitate loading new `DataMatrix` objects from disk.
- Added new `AnalysisResultsWriter` to handle writing out results instead of having to manually specify writers and
  inheritance modes

Other changes:

- Demoted most logging from `info` to `debug`
- Removed Spring control of Thymeleaf from `ThymeleafConfig` and `HtmlResultsWriter` so this no longer interferes with
  web templates

## 9.0.1 2018-01-15
- Updated the Jannovar library to 0.24 which now enables filtering for mitochondrial inheritance modes.

## 9.0.0 2017-12-12
In addition to the user-facing changes listed on the cli, the core has received extensive refactoring and changes.

- Maven groupId changed from root `org.monarchinitiative` to more specific `org.monarchinitiative.exomiser`.
- New `AlleleProto` protobuf class used to store allele data in the new MVStore.
- Replaced `DefaultPathogenicityDao` and `DefaultFrequencyDao` implementations with `MvStoreProto` implementations.
- Classes in the `genome` package are no longer under direct Spring control as the `@Component` and `@Autowired`
  annotations have been removed to enable user-defined genome assemblies on a per-analysis basis.
- `genome` package classes are now configured explicitly in the `exomiser-spring-boot-autoconfigure` module.
- New `GenomeAssembly` enum
- New `GenomeAnalysisServiceProvider` class
- New `GenomeAnalysisService` interface - a facade for providing simplified access to the genome module.
- New `VcfFiles` utility class for providing access to VCF files with the HTSJDK
- New `VariantAnnotator` interface
- New `JannovarVariantAnnotator` and `JannovarAnnotationService` classes
- `VariantFactoryImpl` now takes a `VariantAnnotator` as a constructor argument.
- `VariantDataService` getRegulatoryFeatures() and getTopologicalDomains() split out into new `GenomeDataService`
- Deprecated `Settings` class - this will be removed in the next major version.
- Updated classes in `analysis` package to enable analyses with user-defined genome assemblies.

## 8.0.0 2017-08-08
In addition to the user-facing changes listed on the cli, the core has received extensive refactoring and changes.

- Namespace changed from `de.charite.compbio` to `org.monarchinitiative`.
- Package layout has been changed to be more modular. New packages include `genome` and `phenotype`.
- `phenotype` package is independent of the others and contains the new `PhenodigmModelScorer`.
- Many classes are now immutable value objects, for example the `Frequency`, `FrequencyData` and `RsId` classes. These
  use static `of()` constructors.
- Builders are now used extensively and are exposed using the static `Class.builder()` method.
- Prioritisers have been extensively refactored and test coverage has been much improved from zero.
- `Prioritiser` interface signature change.
- `Exomiser` class now has static `getAnalysisBuilder()` exposing a fluent API for building and running an analysis.
- New `GeneSymbol` class for storing mappings between HGNC and the UCSC/ENSEMBL/REFSEQ gene identifiers.
- New `TranscriptAnnotation` class for storing transcript annotations. This provides a much-improved memory footprint.
- New `AllelePosition` class for storing POS, REF and ALT and also providing basic variant normalisation/trimming.
- New `TabixDataSource` interface to abstract the `TabixReader` allowing simpler testing and other benefits.

 
## 7.2.3 2016-11-02 
- Partial bug-fix for multi-sample VCF files where the proband sample is not the first sample in the genotypes section leading to occasional scores of 0 for the exomiser_gene_variant_score in cases where the variants are heterozygous and consistent with autosomal recessive.

*IMPORTANT!* As a workaround for this issue ensure the proband sample is the first sample in the VCF file. This will be properly fixed in the next major release.

## 7.2.2 2016-07-01 
- Fix for issue when using OmimPrioritiser with UNDEFINED inheritance mode which led to gene phenotype scores being halved.
- Fix for VCF output multiple allele line duplications. VCF output will now have alternate alleles written out on the same line if they were originally like that in the input VCF. The variant scores will be concatenated to correspond with the alleles. VCFs containing alleles split onto seperate lines in the input file will continue to have them like this in the output file.

## 7.2.1 2016-01-05
- Fix for incorrect inheritance mode calculations where the variant chromosome number is prefixed with 'chr' in VCF file.

## 7.2.0 2015-11-25
- Enabled TAD code in AbstractAnalysisRunner
- Added isNonCodingVariant() method to Variant interface.
- Deprecated VariantAnnotator and VariantFactory constructor which used this.
- Added new constructor for VariantFactory which takes a JannovarData object.
- Substantial tidy-up of test helper code with help of new TestFactory, GeneTranscripModelBuilder and VariantContextBuilder classes.

## 7.1.0 2015-10-21
- Added new ChromosomalRegion interface implemented by TopologicalDomain and RegulatoryRegion classes.
- Added new ChromosomalRegionIndex class for providing extremely fast lookups of variants in ChromosomalRegions.
- Removed RegulatoryFilterDataProvider - this functionality is now in the AbstractAnalysisRunner.

## 7.0.0 2015-10-01
Now requires Java 8 or higher to run.
- API changes:
    - New analysis package contains all high-level concepts for analysing exome/genome data
    - Main Exomiser entry point now accepts an Analysis instead of a SampleData and Settings
    - ExomiserSettings has been renamed to simply Settings and moved to the analysis package, to use these they should
    be converted by the SettingsParser and the resulting Analysis used in the Exomiser. These will run the Exomiser in
    the original exome-analysis algorithm, but this is not suitable to genome analysis.
    - An Analysis can be specified either programmatically, or via YAML and read by the AnalysisParser
    - An Analysis can run in FULL, SPARSE or a new PASS_ONLY mode. The latter is much more memory efficient as it will
    only keep those variants/genes which passed all the required filters.
    - and a LOT more under the hood changes and clean-ups.

## 6.0.0 2015-01-12
- API changes:
    - Package tidy-up - all packages are now use their maven package name as the root package for that project.
    - PhenixPriority now dies immediately and with an informative message if no HPO terms are supplied.
    - Added NONE PriorityType for when you really don't want to run any prioritiser.
    - Re-named the ExomiserMouse and ExomiserAllSpecies prioritisers to their published Phive and HiPhive names.
    - Removed unused List<Priority> requirement from writers.
    - TSV output now comes in TSV_GENE and TSV_VARIANT flavours.
    - Removed unused getBefore and getAfter methods from Priority interface.
    - Removed getConnection and setConnection from Priority interface as these were only used by some prioritisers.
    - Prioritisers requiring database access now use a DataSource rather than a direct connection.
    - Added getRowIndexForGene(entrezGeneId) and getColumnMatrixForGene(entrezGeneId) methods to DataMatrix.
    - Removed getRowToEntrezIdIndex from DataMatrix.
    - Refactored ExomeWalkerPriority and ExomiserAllSpeciesPriority to use new DataMatrix methods.

## 5.2.0 2014-12-18
- New style HTML output

## 5.1.0 2014-12-12
- Added ability for the VariantEvaluation to report whether the Variant it is associated with has been annotated by
Jannovar.
- VCF output format will now indicate which, if any variants have not been annotated by Jannovar for whatever reason.
- VariantEvaluation can now report a FilterStatus to indicate whether it has passed, failed or is unfiltered.
- Further under the hood clean-ups and improved test coverage - now at ~30%

## 5.0.1 2014-11-14
- Changed Jannovar to version 0.9 to fix a null pointer caused by inability to translate certain variants.

## 5.0.0 2014-11-14
- Focused on improving test coverage of the Factory and DAO packages in particular.
- API changes:
    - FrequencyDao and PathogenicityDao are now interfaces implemented by DefaultFrequencyDao and DefaultPathogenicityDao
    - New PedigreeFactory split out of SampleDataFactory
    - GeneFactory is no longer a static class
    - VariantEvaluationDataFactory renamed to VariantVariantEvaluationDataService
    - Removed unused constructors from SampleData
    - Added getEntrezGeneID method to VariantEvaluation to make API more consistent and lessen direct dependency on
    Jannovar Variant in the rest of the code.
    - Removed unused PhredScore class
    - FilterFactory now returns more specific Filter types - VariantFilter and GeneFilter from the relevant methods<|MERGE_RESOLUTION|>--- conflicted
+++ resolved
@@ -1,6 +1,5 @@
 # The Exomiser - Core Library Changelog
 
-<<<<<<< HEAD
 ## 14.0.0 202?-??-??
 
 This release **requires data version >= 2210** and **Java version >= 17** (the most recent LTS release).
@@ -13,8 +12,7 @@
 
 Other changes:
 - Updated Spring Boot to version 2.7.3
- 
-=======
+
 ## 13.2.0 2023-02-28
 
 - Fixed excessive CPU usage and application hang after variant prioritisation with large number of results
@@ -45,7 +43,6 @@
 - Update Spring boot 2.6.9 -> 2.7.7
 
 
->>>>>>> 0bff4abe
 ## 13.1.0 2022-07-29
 
 The three new features for this release is the automated ACMG classification of small sequence variants, calculating
