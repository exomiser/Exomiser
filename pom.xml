<?xml version="1.0" encoding="UTF-8"?>
<project xmlns="http://maven.apache.org/POM/4.0.0" xmlns:xsi="http://www.w3.org/2001/XMLSchema-instance" xsi:schemaLocation="http://maven.apache.org/POM/4.0.0 http://maven.apache.org/xsd/maven-4.0.0.xsd">
    <modelVersion>4.0.0</modelVersion>
    <groupId>de.charite.compbio</groupId>
    <artifactId>Exomiser</artifactId>
<<<<<<< HEAD
    <version>4.0.0</version>
=======
    <version>4.0.1</version>
>>>>>>> 5cb21c25
    <packaging>pom</packaging>
    <name>Exomiser</name>

    <modules>
        <module>exomiser-core</module>
        <module>exomiser-cli</module>
        <module>exomiser-db</module>
        <module>exomiser-sim</module>
        <module>exomiser-web</module>
    </modules>
    
    <properties>
<<<<<<< HEAD
        <spring-version>4.1.1.RELEASE</spring-version>
=======
        <spring-version>4.0.5.RELEASE</spring-version>
>>>>>>> 5cb21c25
        <maven.build.timestamp.format>yyyy-MM-dd HH:mm</maven.build.timestamp.format>     
        <build.timestamp>${maven.build.timestamp}</build.timestamp>
        <project.build.sourceEncoding>UTF-8</project.build.sourceEncoding>
    </properties>
 
    <repositories>
        <repository>
            <id>sonumina</id>
            <url>http://sonumina.de/maven</url>
        </repository>
        <repository>
            <id>compbio</id>
            <url>http://compbio.charite.de/tl_files/maven</url>
        </repository>
    </repositories>
       
    <dependencies>
        <!--DI framework -->
        <dependency>
            <groupId>org.springframework</groupId>
            <artifactId>spring-context</artifactId>
            <version>${spring-version}</version>
        </dependency>
        <dependency>
            <groupId>org.springframework</groupId>
<<<<<<< HEAD
            <artifactId>spring-context-support</artifactId>
            <version>${spring-version}</version>
        </dependency>
        <dependency>
            <groupId>org.springframework</groupId>
=======
>>>>>>> 5cb21c25
            <artifactId>spring-jdbc</artifactId>
            <version>${spring-version}</version>
            <type>jar</type>
        </dependency>
        <!--Testing framework-->
        <dependency>
            <groupId>junit</groupId>
            <artifactId>junit</artifactId>
            <version>4.11</version>
            <scope>test</scope>
        </dependency>
        <dependency>
            <groupId>org.springframework</groupId>
            <artifactId>spring-test</artifactId>
            <version>${spring-version}</version>
            <scope>test</scope>
        </dependency>
        <dependency>
            <groupId>org.mockito</groupId>
            <artifactId>mockito-all</artifactId>
            <version>1.9.5</version>
            <scope>test</scope>
        </dependency>
        <!--Logging framework -->
        <dependency>
            <groupId>org.slf4j</groupId>
            <artifactId>slf4j-api</artifactId>
            <version>1.7.5</version>
        </dependency>
        <!--H2 is a very versatile and highly compatible pure java DB-->
        <dependency>
            <groupId>com.h2database</groupId>
            <artifactId>h2</artifactId>
            <version>1.3.174</version>
        </dependency>
        <dependency>
            <groupId>postgresql</groupId>
            <artifactId>postgresql</artifactId>
            <version>9.1-901.jdbc4</version>
        </dependency>
<<<<<<< HEAD
        <!--Ehcache for caching-->
        <dependency>
            <groupId>net.sf.ehcache</groupId>
            <artifactId>ehcache</artifactId>
            <version>2.9.0</version>
            <type>jar</type>
        </dependency>
=======
>>>>>>> 5cb21c25
    </dependencies>
    
    <build>
        <plugins>
            <plugin>
                <groupId>org.apache.maven.plugins</groupId>
                <artifactId>maven-compiler-plugin</artifactId>
                <version>2.3.2</version>
                <configuration>
                    <source>1.7</source>
                    <target>1.7</target>
                </configuration>
            </plugin>
            <plugin>
                <groupId>org.jacoco</groupId>
                <artifactId>jacoco-maven-plugin</artifactId>
                <version>0.7.1.201405082137</version>
                <configuration>
                    <excludes>
                        <!--		 Application starter 
                        <exclude>ac/simons/biking2/Application.class</exclude>
                         Configuration 
                        <exclude>ac/simons/biking2/config/*</exclude>			-->
                    </excludes>
                </configuration>
                <executions>
                    <execution>
                        <id>pre-unit-test</id>
                        <goals>
                            <goal>prepare-agent</goal>
                        </goals>
                    </execution>
                    <execution>
                        <id>post-unit-test</id>
                        <phase>test</phase>
                        <goals>
                            <goal>report</goal>		
                            <goal>check</goal>
                        </goals>
                        <configuration>
                            <rules>
                                <rule> 
                                    <element>BUNDLE</element>
                                    <limits>
                                        <limit>
                                            <counter>INSTRUCTION</counter>
                                            <value>COVEREDRATIO</value>
                                            <!--yep, pretty low expectations here-->
                                            <minimum>0.01</minimum>			
                                        </limit>
                                        <limit> 
                                            <counter>COMPLEXITY</counter>
                                            <value>COVEREDRATIO</value>
                                            <!--yep, pretty low expectations here-->
                                            <minimum>0.01</minimum> 
                                        </limit>
                                    </limits>
                                </rule>
                            </rules>
                        </configuration>
                    </execution>
                </executions>
            </plugin>
        </plugins>

    </build>
    
</project><|MERGE_RESOLUTION|>--- conflicted
+++ resolved
@@ -1,178 +1,164 @@
-<?xml version="1.0" encoding="UTF-8"?>
-<project xmlns="http://maven.apache.org/POM/4.0.0" xmlns:xsi="http://www.w3.org/2001/XMLSchema-instance" xsi:schemaLocation="http://maven.apache.org/POM/4.0.0 http://maven.apache.org/xsd/maven-4.0.0.xsd">
-    <modelVersion>4.0.0</modelVersion>
-    <groupId>de.charite.compbio</groupId>
-    <artifactId>Exomiser</artifactId>
-<<<<<<< HEAD
-    <version>4.0.0</version>
-=======
-    <version>4.0.1</version>
->>>>>>> 5cb21c25
-    <packaging>pom</packaging>
-    <name>Exomiser</name>
-
-    <modules>
-        <module>exomiser-core</module>
-        <module>exomiser-cli</module>
-        <module>exomiser-db</module>
-        <module>exomiser-sim</module>
-        <module>exomiser-web</module>
-    </modules>
-    
-    <properties>
-<<<<<<< HEAD
-        <spring-version>4.1.1.RELEASE</spring-version>
-=======
-        <spring-version>4.0.5.RELEASE</spring-version>
->>>>>>> 5cb21c25
-        <maven.build.timestamp.format>yyyy-MM-dd HH:mm</maven.build.timestamp.format>     
-        <build.timestamp>${maven.build.timestamp}</build.timestamp>
-        <project.build.sourceEncoding>UTF-8</project.build.sourceEncoding>
-    </properties>
- 
-    <repositories>
-        <repository>
-            <id>sonumina</id>
-            <url>http://sonumina.de/maven</url>
-        </repository>
-        <repository>
-            <id>compbio</id>
-            <url>http://compbio.charite.de/tl_files/maven</url>
-        </repository>
-    </repositories>
-       
-    <dependencies>
-        <!--DI framework -->
-        <dependency>
-            <groupId>org.springframework</groupId>
-            <artifactId>spring-context</artifactId>
-            <version>${spring-version}</version>
-        </dependency>
-        <dependency>
-            <groupId>org.springframework</groupId>
-<<<<<<< HEAD
-            <artifactId>spring-context-support</artifactId>
-            <version>${spring-version}</version>
-        </dependency>
-        <dependency>
-            <groupId>org.springframework</groupId>
-=======
->>>>>>> 5cb21c25
-            <artifactId>spring-jdbc</artifactId>
-            <version>${spring-version}</version>
-            <type>jar</type>
-        </dependency>
-        <!--Testing framework-->
-        <dependency>
-            <groupId>junit</groupId>
-            <artifactId>junit</artifactId>
-            <version>4.11</version>
-            <scope>test</scope>
-        </dependency>
-        <dependency>
-            <groupId>org.springframework</groupId>
-            <artifactId>spring-test</artifactId>
-            <version>${spring-version}</version>
-            <scope>test</scope>
-        </dependency>
-        <dependency>
-            <groupId>org.mockito</groupId>
-            <artifactId>mockito-all</artifactId>
-            <version>1.9.5</version>
-            <scope>test</scope>
-        </dependency>
-        <!--Logging framework -->
-        <dependency>
-            <groupId>org.slf4j</groupId>
-            <artifactId>slf4j-api</artifactId>
-            <version>1.7.5</version>
-        </dependency>
-        <!--H2 is a very versatile and highly compatible pure java DB-->
-        <dependency>
-            <groupId>com.h2database</groupId>
-            <artifactId>h2</artifactId>
-            <version>1.3.174</version>
-        </dependency>
-        <dependency>
-            <groupId>postgresql</groupId>
-            <artifactId>postgresql</artifactId>
-            <version>9.1-901.jdbc4</version>
-        </dependency>
-<<<<<<< HEAD
-        <!--Ehcache for caching-->
-        <dependency>
-            <groupId>net.sf.ehcache</groupId>
-            <artifactId>ehcache</artifactId>
-            <version>2.9.0</version>
-            <type>jar</type>
-        </dependency>
-=======
->>>>>>> 5cb21c25
-    </dependencies>
-    
-    <build>
-        <plugins>
-            <plugin>
-                <groupId>org.apache.maven.plugins</groupId>
-                <artifactId>maven-compiler-plugin</artifactId>
-                <version>2.3.2</version>
-                <configuration>
-                    <source>1.7</source>
-                    <target>1.7</target>
-                </configuration>
-            </plugin>
-            <plugin>
-                <groupId>org.jacoco</groupId>
-                <artifactId>jacoco-maven-plugin</artifactId>
-                <version>0.7.1.201405082137</version>
-                <configuration>
-                    <excludes>
-                        <!--		 Application starter 
-                        <exclude>ac/simons/biking2/Application.class</exclude>
-                         Configuration 
-                        <exclude>ac/simons/biking2/config/*</exclude>			-->
-                    </excludes>
-                </configuration>
-                <executions>
-                    <execution>
-                        <id>pre-unit-test</id>
-                        <goals>
-                            <goal>prepare-agent</goal>
-                        </goals>
-                    </execution>
-                    <execution>
-                        <id>post-unit-test</id>
-                        <phase>test</phase>
-                        <goals>
-                            <goal>report</goal>		
-                            <goal>check</goal>
-                        </goals>
-                        <configuration>
-                            <rules>
-                                <rule> 
-                                    <element>BUNDLE</element>
-                                    <limits>
-                                        <limit>
-                                            <counter>INSTRUCTION</counter>
-                                            <value>COVEREDRATIO</value>
-                                            <!--yep, pretty low expectations here-->
-                                            <minimum>0.01</minimum>			
-                                        </limit>
-                                        <limit> 
-                                            <counter>COMPLEXITY</counter>
-                                            <value>COVEREDRATIO</value>
-                                            <!--yep, pretty low expectations here-->
-                                            <minimum>0.01</minimum> 
-                                        </limit>
-                                    </limits>
-                                </rule>
-                            </rules>
-                        </configuration>
-                    </execution>
-                </executions>
-            </plugin>
-        </plugins>
-
-    </build>
-    
-</project>+<?xml version="1.0" encoding="UTF-8"?>
+<project xmlns="http://maven.apache.org/POM/4.0.0" xmlns:xsi="http://www.w3.org/2001/XMLSchema-instance" xsi:schemaLocation="http://maven.apache.org/POM/4.0.0 http://maven.apache.org/xsd/maven-4.0.0.xsd">
+    <modelVersion>4.0.0</modelVersion>
+    <groupId>de.charite.compbio</groupId>
+    <artifactId>Exomiser</artifactId>
+    <version>4.0.1</version>
+    <packaging>pom</packaging>
+    <name>Exomiser</name>
+
+    <modules>
+        <module>exomiser-core</module>
+        <module>exomiser-cli</module>
+        <module>exomiser-db</module>
+        <module>exomiser-sim</module>
+        <module>exomiser-web</module>
+    </modules>
+    
+    <properties>
+        <spring-version>4.1.1.RELEASE</spring-version>
+        <maven.build.timestamp.format>yyyy-MM-dd HH:mm</maven.build.timestamp.format>     
+        <build.timestamp>${maven.build.timestamp}</build.timestamp>
+        <project.build.sourceEncoding>UTF-8</project.build.sourceEncoding>
+    </properties>
+ 
+    <repositories>
+        <repository>
+            <id>sonumina</id>
+            <url>http://sonumina.de/maven</url>
+        </repository>
+        <repository>
+            <id>compbio</id>
+            <url>http://compbio.charite.de/tl_files/maven</url>
+        </repository>
+    </repositories>
+       
+    <dependencies>
+        <!--DI framework -->
+        <dependency>
+            <groupId>org.springframework</groupId>
+            <artifactId>spring-context</artifactId>
+            <version>${spring-version}</version>
+        </dependency>
+        <dependency>
+            <groupId>org.springframework</groupId>
+            <artifactId>spring-context-support</artifactId>
+            <version>${spring-version}</version>
+        </dependency>
+        <dependency>
+            <groupId>org.springframework</groupId>
+            <artifactId>spring-jdbc</artifactId>
+            <version>${spring-version}</version>
+            <type>jar</type>
+        </dependency>
+        <!--Testing framework-->
+        <dependency>
+            <groupId>junit</groupId>
+            <artifactId>junit</artifactId>
+            <version>4.11</version>
+            <scope>test</scope>
+        </dependency>
+        <dependency>
+            <groupId>org.springframework</groupId>
+            <artifactId>spring-test</artifactId>
+            <version>${spring-version}</version>
+            <scope>test</scope>
+        </dependency>
+        <dependency>
+            <groupId>org.mockito</groupId>
+            <artifactId>mockito-all</artifactId>
+            <version>1.9.5</version>
+            <scope>test</scope>
+        </dependency>
+        <!--Logging framework -->
+        <dependency>
+            <groupId>org.slf4j</groupId>
+            <artifactId>slf4j-api</artifactId>
+            <version>1.7.5</version>
+        </dependency>
+        <!--H2 is a very versatile and highly compatible pure java DB-->
+        <dependency>
+            <groupId>com.h2database</groupId>
+            <artifactId>h2</artifactId>
+            <version>1.3.174</version>
+        </dependency>
+        <dependency>
+            <groupId>postgresql</groupId>
+            <artifactId>postgresql</artifactId>
+            <version>9.1-901.jdbc4</version>
+        </dependency>
+        <!--Ehcache for caching-->
+        <dependency>
+            <groupId>net.sf.ehcache</groupId>
+            <artifactId>ehcache</artifactId>
+            <version>2.9.0</version>
+            <type>jar</type>
+        </dependency>
+    </dependencies>
+    
+    <build>
+        <plugins>
+            <plugin>
+                <groupId>org.apache.maven.plugins</groupId>
+                <artifactId>maven-compiler-plugin</artifactId>
+                <version>2.3.2</version>
+                <configuration>
+                    <source>1.7</source>
+                    <target>1.7</target>
+                </configuration>
+            </plugin>
+            <plugin>
+                <groupId>org.jacoco</groupId>
+                <artifactId>jacoco-maven-plugin</artifactId>
+                <version>0.7.1.201405082137</version>
+                <configuration>
+                    <excludes>
+                        <!--		 Application starter 
+                        <exclude>ac/simons/biking2/Application.class</exclude>
+                         Configuration 
+                        <exclude>ac/simons/biking2/config/*</exclude>			-->
+                    </excludes>
+                </configuration>
+                <executions>
+                    <execution>
+                        <id>pre-unit-test</id>
+                        <goals>
+                            <goal>prepare-agent</goal>
+                        </goals>
+                    </execution>
+                    <execution>
+                        <id>post-unit-test</id>
+                        <phase>test</phase>
+                        <goals>
+                            <goal>report</goal>		
+                            <goal>check</goal>
+                        </goals>
+                        <configuration>
+                            <rules>
+                                <rule> 
+                                    <element>BUNDLE</element>
+                                    <limits>
+                                        <limit>
+                                            <counter>INSTRUCTION</counter>
+                                            <value>COVEREDRATIO</value>
+                                            <!--yep, pretty low expectations here-->
+                                            <minimum>0.01</minimum>			
+                                        </limit>
+                                        <limit> 
+                                            <counter>COMPLEXITY</counter>
+                                            <value>COVEREDRATIO</value>
+                                            <!--yep, pretty low expectations here-->
+                                            <minimum>0.01</minimum> 
+                                        </limit>
+                                    </limits>
+                                </rule>
+                            </rules>
+                        </configuration>
+                    </execution>
+                </executions>
+            </plugin>
+        </plugins>
+
+    </build>
+    
+</project>