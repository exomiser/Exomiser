--- conflicted
+++ resolved
@@ -49,11 +49,7 @@
         <maven.build.timestamp.format>yyyy-MM-dd HH:mm</maven.build.timestamp.format>
         <build.timestamp>${maven.build.timestamp}</build.timestamp>
         <project.build.sourceEncoding>UTF-8</project.build.sourceEncoding>
-<<<<<<< HEAD
-        <project.organization>Genome Research Limited and Charité - Universitäsmedizin Berlin</project.organization>
-=======
         <project.organization>The Monarch Initiative</project.organization>
->>>>>>> 2d575d06
         <sonar.language>java</sonar.language>
         <jannovar.version>0.18</jannovar.version>
         <spring-boot.version>1.4.1.RELEASE</spring-boot.version>
