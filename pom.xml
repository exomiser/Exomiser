<<<<<<< HEAD
<?xml version="1.0" encoding="UTF-8"?>
<project xmlns="http://maven.apache.org/POM/4.0.0" xmlns:xsi="http://www.w3.org/2001/XMLSchema-instance" xsi:schemaLocation="http://maven.apache.org/POM/4.0.0 http://maven.apache.org/xsd/maven-4.0.0.xsd">
    <modelVersion>4.0.0</modelVersion>
    <groupId>de.charite.compbio</groupId>
    <artifactId>Exomiser</artifactId>
    <version>5.2.0</version>
    <packaging>pom</packaging>
    <name>Exomiser</name>

    <modules>
        <module>exomiser-core</module>
        <module>exomiser-cli</module>
        <module>exomiser-db</module>
        <module>exomiser-web</module>
    </modules>
    
    <licenses>
        <license>
            <name>GNU AFFERO GENERAL PUBLIC LICENSE, Version 3 (AGPL-3.0)</name>
            <url>http://opensource.org/licenses/AGPL-3.0</url>
        </license>
    </licenses>
    
    <properties>
        <spring.version>4.1.1.RELEASE</spring.version>
        <log4j.version>2.1</log4j.version>
        <maven.build.timestamp.format>yyyy-MM-dd HH:mm</maven.build.timestamp.format>     
        <build.timestamp>${maven.build.timestamp}</build.timestamp>
        <project.build.sourceEncoding>UTF-8</project.build.sourceEncoding>
        <project.organization>Genome Research Limited and Charité Universitätsmedizin Berlin</project.organization>
        <sonar.language>java</sonar.language>
    </properties>
 
    <repositories>
        <repository>
            <id>sonumina</id>
            <url>http://sonumina.de/maven</url>
        </repository>
        <repository>
            <id>compbio</id>
            <url>http://compbio.charite.de/tl_files/maven</url>
        </repository>
    </repositories>
       
    <dependencies>
        <!--DI framework -->
        <dependency>
            <groupId>org.springframework</groupId>
            <artifactId>spring-context</artifactId>
            <version>${spring.version}</version>
        </dependency>
        <dependency>
            <groupId>org.springframework</groupId>
            <artifactId>spring-context-support</artifactId>
            <version>${spring.version}</version>
        </dependency>
        <dependency>
            <groupId>org.springframework</groupId>
            <artifactId>spring-jdbc</artifactId>
            <version>${spring.version}</version>
            <type>jar</type>
        </dependency>
        <!--Testing framework-->
        <dependency>
            <groupId>junit</groupId>
            <artifactId>junit</artifactId>
            <version>4.11</version>
            <scope>test</scope>
        </dependency>
        <dependency>
            <groupId>org.springframework</groupId>
            <artifactId>spring-test</artifactId>
            <version>${spring.version}</version>
            <scope>test</scope>
        </dependency>
        <dependency>
            <groupId>org.mockito</groupId>
            <artifactId>mockito-all</artifactId>
            <version>1.9.5</version>
            <scope>test</scope>
        </dependency>
        <!--Logging framework -->
        <dependency>
            <groupId>org.slf4j</groupId>
            <artifactId>slf4j-api</artifactId>
            <version>1.7.7</version>
        </dependency>
        <!-- Logging dependencies -->
        <dependency>
            <groupId>org.apache.logging.log4j</groupId>
            <artifactId>log4j-slf4j-impl</artifactId>
            <version>${log4j.version}</version>
            <scope>test</scope>
        </dependency>
        <dependency>
            <groupId>org.apache.logging.log4j</groupId>
            <artifactId>log4j-api</artifactId>
            <version>${log4j.version}</version>
            <scope>test</scope>
        </dependency>
        <dependency>
            <groupId>org.apache.logging.log4j</groupId>
            <artifactId>log4j-core</artifactId>
            <version>${log4j.version}</version>
            <scope>test</scope>
        </dependency>
        <!--H2 is a very versatile and highly compatible pure java DB-->
        <dependency>
            <groupId>com.h2database</groupId>
            <artifactId>h2</artifactId>
            <version>1.3.174</version>
        </dependency>
        <dependency>
            <groupId>postgresql</groupId>
            <artifactId>postgresql</artifactId>
            <version>9.1-901.jdbc4</version>
        </dependency>
        <!--Ehcache for caching-->
        <dependency>
            <groupId>net.sf.ehcache</groupId>
            <artifactId>ehcache</artifactId>
            <version>2.9.0</version>
            <type>jar</type>
        </dependency>
    </dependencies>
    
    <build>
        <plugins>
            <plugin>
                <groupId>org.apache.maven.plugins</groupId>
                <artifactId>maven-compiler-plugin</artifactId>
                <version>2.3.2</version>
                <configuration>
                    <source>1.7</source>
                    <target>1.7</target>
                </configuration>
            </plugin>
            <plugin>
                <groupId>org.apache.maven.plugins</groupId>
                <artifactId>maven-surefire-plugin</artifactId>
                <version>2.17</version>
                <configuration>
                    <skipTests>false</skipTests>
                    <forkCount>3</forkCount> 
                    <reuseForks>true</reuseForks> 
                    <argLine>${argLine} -Xms512m -Xmx1024m</argLine> 
                    <systemPropertyVariables> 
                        <user.language>en</user.language> 
                        <user.region>GB</user.region> 
                    </systemPropertyVariables> 
                </configuration>
            </plugin>
            <plugin>
                <groupId>org.jacoco</groupId>
                <artifactId>jacoco-maven-plugin</artifactId>
                <version>0.7.2.201409121644</version>
                <configuration>
                    <excludes>
                        <!--		 Application starter 
                        <exclude>ac/simons/biking2/Application.class</exclude>
                         Configuration 
                        <exclude>ac/simons/biking2/config/*</exclude>			-->
                    </excludes>
                </configuration>
                <executions>
                    <execution>
                        <id>default-prepare-agent</id>
                        <goals>
                            <goal>prepare-agent</goal>
                        </goals>
                    </execution>
                    <execution>
                        <id>default-report</id>
                        <phase>prepare-package</phase>
                        <goals>
                            <goal>report</goal>
                        </goals>
                    </execution>
                    <execution>
                        <id>default-check</id>
                        <goals>
                            <goal>check</goal>
                        </goals>
                        <configuration>
                            <rules>
                                <rule>
                                    <element>BUNDLE</element>
                                    <limits>
                                        <limit>
                                            <counter>COMPLEXITY</counter>
                                            <value>COVEREDRATIO</value>
                                            <!--                                                <minimum>0.60</minimum>-->
                                        </limit>
                                    </limits>
                                </rule>
                            </rules>
                        </configuration>
                    </execution>
                </executions>
            </plugin>
        </plugins>
    </build>
</project>
=======
<?xml version="1.0" encoding="UTF-8"?>
<project xmlns="http://maven.apache.org/POM/4.0.0" xmlns:xsi="http://www.w3.org/2001/XMLSchema-instance" xsi:schemaLocation="http://maven.apache.org/POM/4.0.0 http://maven.apache.org/xsd/maven-4.0.0.xsd">
    <modelVersion>4.0.0</modelVersion>
    <groupId>de.charite.compbio</groupId>
    <artifactId>Exomiser</artifactId>
    <version>6.0.0</version>
    <packaging>pom</packaging>
    <name>Exomiser</name>

    <modules>
        <module>exomiser-core</module>
        <module>exomiser-cli</module>
        <module>exomiser-db</module>
        <module>exomiser-web</module>
    </modules>
    
    <licenses>
        <license>
            <name>GNU AFFERO GENERAL PUBLIC LICENSE, Version 3 (AGPL-3.0)</name>
            <url>http://opensource.org/licenses/AGPL-3.0</url>
        </license>
    </licenses>
    
    <properties>
        <spring.version>4.1.1.RELEASE</spring.version>
        <log4j.version>2.1</log4j.version>
        <maven.build.timestamp.format>yyyy-MM-dd HH:mm</maven.build.timestamp.format>     
        <build.timestamp>${maven.build.timestamp}</build.timestamp>
        <project.build.sourceEncoding>UTF-8</project.build.sourceEncoding>
        <project.organization>Genome Research Limited and Charité Universitätsmedizin Berlin</project.organization>
        <sonar.language>java</sonar.language>
    </properties>
 
    <repositories>
        <repository>
            <id>sonumina</id>
            <url>http://sonumina.de/maven</url>
        </repository>
        <repository>
            <id>compbio</id>
            <url>http://compbio.charite.de/tl_files/maven</url>
        </repository>
    </repositories>
       
    <dependencies>
        <!--DI framework -->
        <dependency>
            <groupId>org.springframework</groupId>
            <artifactId>spring-context</artifactId>
            <version>${spring.version}</version>
        </dependency>
        <dependency>
            <groupId>org.springframework</groupId>
            <artifactId>spring-context-support</artifactId>
            <version>${spring.version}</version>
        </dependency>
        <dependency>
            <groupId>org.springframework</groupId>
            <artifactId>spring-jdbc</artifactId>
            <version>${spring.version}</version>
            <type>jar</type>
        </dependency>
        <!--Testing framework-->
        <dependency>
            <groupId>junit</groupId>
            <artifactId>junit</artifactId>
            <version>4.11</version>
            <scope>test</scope>
        </dependency>
        <dependency>
            <groupId>org.springframework</groupId>
            <artifactId>spring-test</artifactId>
            <version>${spring.version}</version>
            <scope>test</scope>
        </dependency>
        <dependency>
            <groupId>org.mockito</groupId>
            <artifactId>mockito-all</artifactId>
            <version>1.9.5</version>
            <scope>test</scope>
        </dependency>
        <!--Logging framework -->
        <dependency>
            <groupId>org.slf4j</groupId>
            <artifactId>slf4j-api</artifactId>
            <version>1.7.7</version>
        </dependency>
        <!-- Logging dependencies -->
        <dependency>
            <groupId>org.apache.logging.log4j</groupId>
            <artifactId>log4j-slf4j-impl</artifactId>
            <version>${log4j.version}</version>
            <scope>test</scope>
        </dependency>
        <dependency>
            <groupId>org.apache.logging.log4j</groupId>
            <artifactId>log4j-api</artifactId>
            <version>${log4j.version}</version>
            <scope>test</scope>
        </dependency>
        <dependency>
            <groupId>org.apache.logging.log4j</groupId>
            <artifactId>log4j-core</artifactId>
            <version>${log4j.version}</version>
            <scope>test</scope>
        </dependency>
        <!--H2 is a very versatile and highly compatible pure java DB-->
        <dependency>
            <groupId>com.h2database</groupId>
            <artifactId>h2</artifactId>
            <version>1.3.174</version>
        </dependency>
        <!--https://github.com/brettwooldridge/HikariCP/wiki/FAQ#q-how-to-i-properly-enable-preparedstatement-caching-for-postgresql-->
        <dependency>
            <groupId>com.impossibl.pgjdbc-ng</groupId>
            <artifactId>pgjdbc-ng</artifactId>
            <version>0.4</version>
        </dependency>
        <!--HikariCP is a "zero-overhead" production ready JDBC connection pool.
        https://github.com/brettwooldridge/HikariCP -->
        <dependency>
            <groupId>com.zaxxer</groupId>
            <artifactId>HikariCP-java6</artifactId>
            <version>2.2.5</version>
            <scope>compile</scope>
        </dependency>
        <!--Ehcache for caching-->
        <dependency>
            <groupId>net.sf.ehcache</groupId>
            <artifactId>ehcache</artifactId>
            <version>2.9.0</version>
            <type>jar</type>
        </dependency>
    </dependencies>
    
    <build>
        <plugins>
            <plugin>
                <groupId>org.apache.maven.plugins</groupId>
                <artifactId>maven-compiler-plugin</artifactId>
                <version>2.3.2</version>
                <configuration>
                    <source>1.7</source>
                    <target>1.7</target>
                </configuration>
            </plugin>
            <plugin>
                <groupId>org.apache.maven.plugins</groupId>
                <artifactId>maven-surefire-plugin</artifactId>
                <version>2.17</version>
                <configuration>
                    <skipTests>false</skipTests>
                    <forkCount>3</forkCount> 
                    <reuseForks>true</reuseForks>
                    <!--<argLine>-Xms512m -Xmx1024m ${argLine}</argLine>-->
                </configuration>
            </plugin>
            <plugin>
                <groupId>org.jacoco</groupId>
                <artifactId>jacoco-maven-plugin</artifactId>
                <version>0.7.2.201409121644</version>
                <configuration>
                    <excludes>
                        <!--		 Application starter 
                        <exclude>ac/simons/biking2/Application.class</exclude>
                         Configuration 
                        <exclude>ac/simons/biking2/config/*</exclude>			-->
                    </excludes>
                </configuration>
                <executions>
                    <execution>
                        <id>default-prepare-agent</id>
                        <goals>
                            <goal>prepare-agent</goal>
                        </goals>
                    </execution>
                    <execution>
                        <id>default-report</id>
                        <phase>prepare-package</phase>
                        <goals>
                            <goal>report</goal>
                        </goals>
                    </execution>
                    <execution>
                        <id>default-check</id>
                        <goals>
                            <goal>check</goal>
                        </goals>
                        <configuration>
                            <rules>
                                <rule>
                                    <element>BUNDLE</element>
                                    <limits>
                                        <limit>
                                            <counter>COMPLEXITY</counter>
                                            <value>COVEREDRATIO</value>
                                            <!--                                                <minimum>0.60</minimum>-->
                                        </limit>
                                    </limits>
                                </rule>
                            </rules>
                        </configuration>
                    </execution>
                </executions>
            </plugin>
        </plugins>
    </build>
</project>
>>>>>>> 7bd843df
<|MERGE_RESOLUTION|>--- conflicted
+++ resolved
@@ -1,208 +1,3 @@
-<<<<<<< HEAD
-<?xml version="1.0" encoding="UTF-8"?>
-<project xmlns="http://maven.apache.org/POM/4.0.0" xmlns:xsi="http://www.w3.org/2001/XMLSchema-instance" xsi:schemaLocation="http://maven.apache.org/POM/4.0.0 http://maven.apache.org/xsd/maven-4.0.0.xsd">
-    <modelVersion>4.0.0</modelVersion>
-    <groupId>de.charite.compbio</groupId>
-    <artifactId>Exomiser</artifactId>
-    <version>5.2.0</version>
-    <packaging>pom</packaging>
-    <name>Exomiser</name>
-
-    <modules>
-        <module>exomiser-core</module>
-        <module>exomiser-cli</module>
-        <module>exomiser-db</module>
-        <module>exomiser-web</module>
-    </modules>
-    
-    <licenses>
-        <license>
-            <name>GNU AFFERO GENERAL PUBLIC LICENSE, Version 3 (AGPL-3.0)</name>
-            <url>http://opensource.org/licenses/AGPL-3.0</url>
-        </license>
-    </licenses>
-    
-    <properties>
-        <spring.version>4.1.1.RELEASE</spring.version>
-        <log4j.version>2.1</log4j.version>
-        <maven.build.timestamp.format>yyyy-MM-dd HH:mm</maven.build.timestamp.format>     
-        <build.timestamp>${maven.build.timestamp}</build.timestamp>
-        <project.build.sourceEncoding>UTF-8</project.build.sourceEncoding>
-        <project.organization>Genome Research Limited and Charité Universitätsmedizin Berlin</project.organization>
-        <sonar.language>java</sonar.language>
-    </properties>
- 
-    <repositories>
-        <repository>
-            <id>sonumina</id>
-            <url>http://sonumina.de/maven</url>
-        </repository>
-        <repository>
-            <id>compbio</id>
-            <url>http://compbio.charite.de/tl_files/maven</url>
-        </repository>
-    </repositories>
-       
-    <dependencies>
-        <!--DI framework -->
-        <dependency>
-            <groupId>org.springframework</groupId>
-            <artifactId>spring-context</artifactId>
-            <version>${spring.version}</version>
-        </dependency>
-        <dependency>
-            <groupId>org.springframework</groupId>
-            <artifactId>spring-context-support</artifactId>
-            <version>${spring.version}</version>
-        </dependency>
-        <dependency>
-            <groupId>org.springframework</groupId>
-            <artifactId>spring-jdbc</artifactId>
-            <version>${spring.version}</version>
-            <type>jar</type>
-        </dependency>
-        <!--Testing framework-->
-        <dependency>
-            <groupId>junit</groupId>
-            <artifactId>junit</artifactId>
-            <version>4.11</version>
-            <scope>test</scope>
-        </dependency>
-        <dependency>
-            <groupId>org.springframework</groupId>
-            <artifactId>spring-test</artifactId>
-            <version>${spring.version}</version>
-            <scope>test</scope>
-        </dependency>
-        <dependency>
-            <groupId>org.mockito</groupId>
-            <artifactId>mockito-all</artifactId>
-            <version>1.9.5</version>
-            <scope>test</scope>
-        </dependency>
-        <!--Logging framework -->
-        <dependency>
-            <groupId>org.slf4j</groupId>
-            <artifactId>slf4j-api</artifactId>
-            <version>1.7.7</version>
-        </dependency>
-        <!-- Logging dependencies -->
-        <dependency>
-            <groupId>org.apache.logging.log4j</groupId>
-            <artifactId>log4j-slf4j-impl</artifactId>
-            <version>${log4j.version}</version>
-            <scope>test</scope>
-        </dependency>
-        <dependency>
-            <groupId>org.apache.logging.log4j</groupId>
-            <artifactId>log4j-api</artifactId>
-            <version>${log4j.version}</version>
-            <scope>test</scope>
-        </dependency>
-        <dependency>
-            <groupId>org.apache.logging.log4j</groupId>
-            <artifactId>log4j-core</artifactId>
-            <version>${log4j.version}</version>
-            <scope>test</scope>
-        </dependency>
-        <!--H2 is a very versatile and highly compatible pure java DB-->
-        <dependency>
-            <groupId>com.h2database</groupId>
-            <artifactId>h2</artifactId>
-            <version>1.3.174</version>
-        </dependency>
-        <dependency>
-            <groupId>postgresql</groupId>
-            <artifactId>postgresql</artifactId>
-            <version>9.1-901.jdbc4</version>
-        </dependency>
-        <!--Ehcache for caching-->
-        <dependency>
-            <groupId>net.sf.ehcache</groupId>
-            <artifactId>ehcache</artifactId>
-            <version>2.9.0</version>
-            <type>jar</type>
-        </dependency>
-    </dependencies>
-    
-    <build>
-        <plugins>
-            <plugin>
-                <groupId>org.apache.maven.plugins</groupId>
-                <artifactId>maven-compiler-plugin</artifactId>
-                <version>2.3.2</version>
-                <configuration>
-                    <source>1.7</source>
-                    <target>1.7</target>
-                </configuration>
-            </plugin>
-            <plugin>
-                <groupId>org.apache.maven.plugins</groupId>
-                <artifactId>maven-surefire-plugin</artifactId>
-                <version>2.17</version>
-                <configuration>
-                    <skipTests>false</skipTests>
-                    <forkCount>3</forkCount> 
-                    <reuseForks>true</reuseForks> 
-                    <argLine>${argLine} -Xms512m -Xmx1024m</argLine> 
-                    <systemPropertyVariables> 
-                        <user.language>en</user.language> 
-                        <user.region>GB</user.region> 
-                    </systemPropertyVariables> 
-                </configuration>
-            </plugin>
-            <plugin>
-                <groupId>org.jacoco</groupId>
-                <artifactId>jacoco-maven-plugin</artifactId>
-                <version>0.7.2.201409121644</version>
-                <configuration>
-                    <excludes>
-                        <!--		 Application starter 
-                        <exclude>ac/simons/biking2/Application.class</exclude>
-                         Configuration 
-                        <exclude>ac/simons/biking2/config/*</exclude>			-->
-                    </excludes>
-                </configuration>
-                <executions>
-                    <execution>
-                        <id>default-prepare-agent</id>
-                        <goals>
-                            <goal>prepare-agent</goal>
-                        </goals>
-                    </execution>
-                    <execution>
-                        <id>default-report</id>
-                        <phase>prepare-package</phase>
-                        <goals>
-                            <goal>report</goal>
-                        </goals>
-                    </execution>
-                    <execution>
-                        <id>default-check</id>
-                        <goals>
-                            <goal>check</goal>
-                        </goals>
-                        <configuration>
-                            <rules>
-                                <rule>
-                                    <element>BUNDLE</element>
-                                    <limits>
-                                        <limit>
-                                            <counter>COMPLEXITY</counter>
-                                            <value>COVEREDRATIO</value>
-                                            <!--                                                <minimum>0.60</minimum>-->
-                                        </limit>
-                                    </limits>
-                                </rule>
-                            </rules>
-                        </configuration>
-                    </execution>
-                </executions>
-            </plugin>
-        </plugins>
-    </build>
-</project>
-=======
 <?xml version="1.0" encoding="UTF-8"?>
 <project xmlns="http://maven.apache.org/POM/4.0.0" xmlns:xsi="http://www.w3.org/2001/XMLSchema-instance" xsi:schemaLocation="http://maven.apache.org/POM/4.0.0 http://maven.apache.org/xsd/maven-4.0.0.xsd">
     <modelVersion>4.0.0</modelVersion>
@@ -232,7 +27,7 @@
         <maven.build.timestamp.format>yyyy-MM-dd HH:mm</maven.build.timestamp.format>     
         <build.timestamp>${maven.build.timestamp}</build.timestamp>
         <project.build.sourceEncoding>UTF-8</project.build.sourceEncoding>
-        <project.organization>Genome Research Limited and Charité Universitätsmedizin Berlin</project.organization>
+        <project.organization>Genome Research Limited and CharitÃ© UniversitÃ¤tsmedizin Berlin</project.organization>
         <sonar.language>java</sonar.language>
     </properties>
  
@@ -410,5 +205,4 @@
             </plugin>
         </plugins>
     </build>
-</project>
->>>>>>> 7bd843df
+</project>