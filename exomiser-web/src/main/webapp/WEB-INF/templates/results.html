<!DOCTYPE html>
<!--
To change this license header, choose License Headers in Project Properties.
To change this template file, choose Tools | Templates
and open the template in the editor.
-->
<html xmlns="http://www.w3.org/1999/xhtml"
      xmlns:th="http://www.thymeleaf.org">

    <head>
        <title>The Exomiser - A Tool to Annotate and Prioritise Whole-Exome Sequencing Data</title>
        <meta charset="UTF-8" />
        <meta name="viewport" content="width=device-width, initial-scale=1.0"/>
        <link rel="stylesheet" type="text/css" media="all" href="../../resources/bootstrap-3.2.0/css/bootstrap.min.css" th:href="@{/resources/bootstrap-3.2.0/css/bootstrap.min.css}"/>
    </head>
    <body>
        <div id="content" class="container">
            <h1>
                Exomiser Analysis Results for <th:block th:text="${sampleName}"> Slartibartfast</th:block>
            </h1>
            <ul class="nav nav-pills" id="tabs">
                <li><a href="#settings" role="tab" data-toggle="tab"><h4><span class="glyphicon glyphicon-cog"/> Analysis Settings</h4></a></li>
                <li class="active"><a href="#filtering" role="tab" data-toggle="tab"><h4><span class="glyphicon glyphicon-filter"/> Filtering Summary</h4></a></li>
                <li><a href="#distribution" role="tab" data-toggle="tab"><h4><span class="glyphicon glyphicon-align-left"/> Variant Type Distribution</h4></a></li>
                <li th:unless="${#lists.isEmpty(unAnalysedVarEvals)}"><a href="#distribution" role="tab" data-toggle="tab"><h4><span class="glyphicon glyphicon-warning-sign"/> Unanalysed Variants</h4></a></li>
                <li><a href="#prioritisation" role="tab" data-toggle="tab"><h4><span class="glyphicon glyphicon-sort"/> Prioritized Genes</h4></a></li>
                <li><a href="#about" role="tab" data-toggle="tab"><h4><span class="glyphicon glyphicon-question-sign"/> About</h4></a></li>
            </ul>
            <div class="tab-content">
                <div class="tab-pane fade" id="settings">
                    <p>Settings used for this analysis:</p>
                    <pre th:text="${settings}">ExomiserSettings{vcfFilePath=Pfeiffer.vcf, pedFilePath=null, prioritiser=exomiser-mouse, maximumFrequency=1.0, minimumQuality=0.0, geneticInterval=null, removePathFilterCutOff=false, removeDbSnp=false, removeOffTargetVariants=true, candidateGene=, modeOfInheritance=AUTOSOMAL_DOMINANT, diseaseId=OMIM:101600, hpoIds=[], seedGeneList=[], numberOfGenesToShow=0, outFileName=results/Pfeiffer-exomiser-results, outputFormat=[HTML], diseaseGeneFamilyName=, buildVersion=, buildTimestamp=}</pre>
                </div>

                <div class="tab-pane fade in active" id="filtering">
                    <table class="table">
                        <thead>
                            <tr>
                                <th>Filter</th>
                                <th>Report</th>
                                <th>Variants passed filter</th>
                                <th>Variants failed filter</th>
                            </tr>
                        </thead>
                        <tbody>
                            <tr th:each="report : ${filterReports}">
                                <td><b th:text="${#strings.append(report.filterType,' Filter')}">Frequency Filter</b></td>
                                <td>
                                    <ul th:each="message : ${report.messages}" 
                                        th:if="${not #lists.isEmpty(report.messages)}" 
                                        th:text="${message}">Allele frequency &lt; 1.00 %</ul>
                                </td>
                                <td th:text="${report.passed}">16916</td>
                                <td th:text="${report.failed}">20793</td>
                            </tr>
                        </tbody>
                    </table>
                    <br/>
                </div>

                <div class="tab-pane fade" id="distribution">
                    <table class="table-striped table-condensed">
                        <thead>
                            <tr>
                                <th>Variant Type</th>    
                                <th:block th:each="sampleName: ${sampleNames}">
                                    <th th:text="${sampleName}">Slartibartfast</th>
                                </th:block>
                            </tr>
                        </thead>
                        <tbody>
                            <tr th:each="variantTypeCount: ${variantTypeCounters}">
                                <td th:text="${variantTypeCount.variantType}">MISSENSE</td>
                                <th:block th:each="count: ${variantTypeCount.sampleVariantTypeCounts}">
                                    <td th:text="${count}">1</td>
                                </th:block>
                            </tr>
                        </tbody>
                    </table>
                </div>

                <div class="tab-pane fade" id="errors" th:unless="${#lists.isEmpty(unAnalysedVarEvals)}">
                    <div class="row" th:each="variantEvaluation: ${unAnalysedVarEvals}"> 
                        <div class="col-sm-12">
                            <span class="label label-danger" th:text="${variantEvaluation.variantType}">MISSENSE</span>
                            <b th:text=" |${variantEvaluation.chromosomalVariant} [${variantEvaluation.genotypeAsString}]|"> chr10:g.123256215T>G [0/1]</b>
                            <b th:each="frequencyData: ${variantEvaluation.frequencyData}">
                                <a th:each="rsId: ${#objects.nullSafe(frequencyData.rsId, default)}"
                                   th:href="@{http://www.ncbi.nlm.nih.gov/projects/SNP/snp_ref.cgi(rs=${rsId.id})}" th:text="${rsId}">rs141235720
                                </a>
                                <a th:each="rsId: ${#objects.nullSafe(frequencyData.rsId, default)}" 
                                   th:href="@{http://www.ncbi.nlm.nih.gov/variation/view/(q=${rsId})}"> (variation viewer)</a>
                            </b>
                        </div>
                    </div>
                </div>
                <!--/*-->

                <h2>Analyzed samples</h2>
<!--                //if there is a multi-sample pedigree we want to see the analysis:
                //HTMLTable.writePedigreeTable()-->
                <p>affected: red, parent of affected: light blue, unaffected: white</p>
                <table class="pedigree">
                    <tr>
                        <td id="r">Sample name: manuel</td>
                    </tr>
                    <tr>
                        <td>fam</td>
                        if (this.pedigree.isNthPersonAffected(i)) {
                        <td id="g">id</td>
                        } else if (this.pedigree.isNthPersonParentOfAffected(i)) {
                        <td id="b">id</td>
                        } else {
                        <td id="w">id</td>
                        }
                        <td>fathID</td>
                        <td>mothID</td>
                        <td>sex</td>
                        <td>disease</td>
                    </tr>
                </table>
                <!--*/-->

                <div class="tab-pane" id="prioritisation">
                    <table class="table table-striped table-responsive table-condensed table-hover" id="details">
                        <tbody>
                            <tr th:each="gene: ${genes}">
                                <td>
<<<<<<< HEAD
                                    <b>
                                        <a th:href="@{|http://www.ncbi.nlm.nih.gov/gene/${gene.entrezGeneID}|}" th:text="${gene.geneSymbol}">FGFR2</a>
                                    </b>
                                </td>
                                <td th:text="${#numbers.formatDecimal(gene.combinedScore,1,3)}">1.005</td>
                                <td th:text="${#numbers.formatDecimal(gene.priorityScore,1,3)}">1.004</td>
                                <td th:text="${#numbers.formatDecimal(gene.filterScore,1,3)}">1.002</td>
                                <td>
                                    <div class="container">
                                        <div class="row">
                                            <div class="col-md-6">
                                                <dl th:each="priorityScore: ${gene.priorityScoreMap}">
                                                    <dt th:text="${priorityScore.key}"></dt>
                                                    <dd th:each="result: ${priorityScore.value.filterResultList}" th:text="${result}">MGI Phenodigm: (81.760%)</dd>
                                                </dl>
                                                <ul class="list-unstyled" >
                                                    <li th:text="${result}">Phenotypic similarity 0.838 to mouse mutant involving FGFR2.</li>
                                                </ul>
                                            </div>
=======
                                    <div class="row">
                                        <div class="col-sm-12">
                                            <h4>
                                                <a th:href="@{|http://www.ncbi.nlm.nih.gov/gene/${gene.entrezGeneID}|}" th:text="${gene.geneSymbol}">FGFR2</a>
                                            </h4>
>>>>>>> 738d01a2
                                        </div>
                                    </div>
                                    <div class="row">
                                        <div class="col-sm-3 col-sm-offset-3">
                                            Exomiser Score: <b th:text="${#numbers.formatDecimal(gene.combinedScore,1,3)}">1.005</b>
                                        </div>
                                        <div class="col-sm-3">
                                            Phenotype Score: <b th:text="${#numbers.formatDecimal(gene.priorityScore,1,3)}">1.004</b>
                                        </div>
                                        <div class="col-sm-3">
                                            Variant Score: <b th:text="${#numbers.formatDecimal(gene.filterScore,1,3)}">1.005</b>
                                        </div>
                                    </div>
                                    <div class="row">
                                        <div class="col-sm-12">
                                            <dl th:each="priorityScore: ${gene.priorityScoreMap}">
                                                <dt th:text="|${priorityScore.key} prioritiser:|">Omim prioritiser:</dt>
                                                <dd th:each="result: ${priorityScore.value.filterResultList}" th:text="${result}"><a href="http://www.omim.org/entry/248450">Manitoba oculotrichoanal syndrome</a></dd>
                                            </dl>
                                        </div>
                                    </div>
                                    <div class="row"
                                         th:each="variantEvaluation: ${gene.variantEvaluations}" 
                                         th:if="${#sets.isEmpty(variantEvaluation.failedFilterTypes)}">
                                        <div class="col-sm-12">
                                            <span class="label label-danger" th:text="${variantEvaluation.variantType}">MISSENSE</span>
                                            <b th:text=" |${variantEvaluation.chromosomalVariant} [${variantEvaluation.genotypeAsString}]|"> chr10:g.123256215T>G [0/1]</b>
                                            <th:block th:each="frequencyData: ${variantEvaluation.frequencyData}">
                                                <a th:each="rsId: ${#objects.nullSafe(frequencyData.rsId, default)}"
                                                   th:href="@{http://www.ncbi.nlm.nih.gov/projects/SNP/snp_ref.cgi(rs=${rsId.id})}" th:text="${rsId}">rs141235720
                                                </a>
                                                <a th:each="rsId: ${#objects.nullSafe(frequencyData.rsId, default)}" 
                                                   th:href="@{http://www.ncbi.nlm.nih.gov/variation/view/(q=${rsId})}"> (variation viewer)</a>
                                            </th:block>
                                        </div>
                                        <div class="col-sm-6" > 
                                            <dl class="list-unstyled" >
                                                <dt>Transcripts:</dt>
                                                <dd th:each="annotation: ${variantEvaluation.annotationList}" 
                                                    th:with="ucscData=${#strings.listSplit(annotation,':')}, ucscId=${ucscData[0]}, text=${annotation.replace(ucscId + ':', '')}">
                                                    <a th:href="@{http://genome.ucsc.edu/cgi-bin/hgTracks?db=hg19(position=${ucscId})}" 
                                                       th:text="${ucscId}">uc001lfg.4</a> <th:block th:text="${text}">exon6:c.518A> C:p.E173A</th:block>
                                                </dd>
                                            </dl>
                                        </div>
                                        <div class="col-sm-3">
                                            <dl class="list-unstyled" th:each="pathogenicityData: ${variantEvaluation.pathogenicityData}">
                                                <dt>Pathogenicity Data:</dt>
                                                <dd th:each="mostPathogenicScore: ${pathogenicityData.mostPathogenicScore}" th:text="${#strings.prepend(mostPathogenicScore.score, 'Best Score: ')}">1.00</dd>
                                                <dd th:if="${#lists.isEmpty(pathogenicityData.predictedPathogenicityScores)}">No pathogenicity data</dd>
                                                <dd th:each="pathScore: ${pathogenicityData.predictedPathogenicityScores}" th:text="${pathScore}">Mutation Taster: 0.999 (P)</dd>
                                            </dl>
                                        </div>
                                        <div class="col-sm-3">
                                            <dl th:each="frequencyData: ${variantEvaluation.frequencyData}">
                                                <dt>Frequency Data:</dt>
                                                <dd th:if="${#lists.isEmpty(frequencyData.knownFrequencies)}">No frequency data</dd>
                                                <dd th:each="dbSnp: ${#objects.nullSafe(frequencyData.dbSnpMaf, default)}" th:text="'DbSNP: ' + ${dbSnp} + '%'">dbSNP: 0.02%</dd>
                                                <dd th:each="espAll: ${#objects.nullSafe(frequencyData.espAllMaf, default)}" th:text="'ESP All: ' + ${espAll} + '%'">ESP All: 0.02%</dd>
                                                <dd th:each="espEa: ${#objects.nullSafe(frequencyData.espEaMaf, default)}" th:text="'ESP EA: ' + ${espEa} + '%'">ESP EA: 0.02%</dd>
                                                <dd th:each="espAa: ${#objects.nullSafe(frequencyData.espAaMaf, default)}" th:text="'ESP AA: ' + ${espAa} + '%'">ESP AA: 0.02%</dd>
                                            </dl>
                                        </div>
                                    </div>
                                </td>
                            </tr>
                        </tbody>
                    </table>
                </div>
                <!--            <script type="text/javascript">
                                $(document).ready(function () {
                                    $('#details').DataTable();
                                });
                            </script>-->
                <div class="tab-pane fade" id="about">
                    <p>
                        The Exomizer is a Java program that functionally annotates variants from whole-exome 
                        sequencing data starting from a VCF file (version 4). The functional annotation code is 
                        based on <a href="https://github.com/charite/jannovar/">Jannovar</a> and uses 
                        <a href="http://genome.ucsc.edu/">UCSC</a> KnownGene transcript definitions and 
                        hg19 genomic coordinates
                    </p>
                    <p>
                        Variants are prioritized according to user-defined criteria on variant frequency, pathogenicity, 
                        quality, inheritance pattern, and model organism phenotype data. Predicted pathogenicity data 
                        was extracted from the <a href="http://www.ncbi.nlm.nih.gov/pubmed/21520341">dbNSFP</a> resource.
                    </p>
                    <p>
                        Developed by the Computational Biology and Bioinformatics group at the 
                        <a href="http://genetik.charite.de/">Institute for Medical Genetics and Human Genetics</a> of the 
                        <a href="http://www.charite.de">Charit&eacute; - Universit&auml;tsmedizin Berlin</a> and the Mouse 
                        Informatics Group at the <a href="http://www.sanger.ac.uk/">Sanger Institute</a>.  
                    </p>


                    <p>Problems, suggestions, or comments? Please <a href="mailto:peter.robinson@charite.de">let us know</a></p>
                </div>
            </div>
        </div>

        <script type="text/javascript" src="resources/bootstrap-3.2.0/js/jquery-2.1.1.min.js" th:href="@{/resources/bootstrap-3.2.0/js/jquery-2.1.1.min}"/>
        <script type="text/javascript" src="resources/bootstrap-3.2.0/js/bootstrap.min.js" th:href="@{/resources/bootstrap-3.2.0/js/bootstrap.min.js}"/>

        <script type ="text/javascript">
            $(document).ready(function () {
                $('#tabs a').click(function (e) {
                    $(this).tab('show');
                });
            });
        </script>
    </body>
</html>
<|MERGE_RESOLUTION|>--- conflicted
+++ resolved
@@ -1,267 +1,245 @@
-<!DOCTYPE html>
-<!--
-To change this license header, choose License Headers in Project Properties.
-To change this template file, choose Tools | Templates
-and open the template in the editor.
--->
-<html xmlns="http://www.w3.org/1999/xhtml"
-      xmlns:th="http://www.thymeleaf.org">
-
-    <head>
-        <title>The Exomiser - A Tool to Annotate and Prioritise Whole-Exome Sequencing Data</title>
-        <meta charset="UTF-8" />
-        <meta name="viewport" content="width=device-width, initial-scale=1.0"/>
-        <link rel="stylesheet" type="text/css" media="all" href="../../resources/bootstrap-3.2.0/css/bootstrap.min.css" th:href="@{/resources/bootstrap-3.2.0/css/bootstrap.min.css}"/>
-    </head>
-    <body>
-        <div id="content" class="container">
-            <h1>
-                Exomiser Analysis Results for <th:block th:text="${sampleName}"> Slartibartfast</th:block>
-            </h1>
-            <ul class="nav nav-pills" id="tabs">
-                <li><a href="#settings" role="tab" data-toggle="tab"><h4><span class="glyphicon glyphicon-cog"/> Analysis Settings</h4></a></li>
-                <li class="active"><a href="#filtering" role="tab" data-toggle="tab"><h4><span class="glyphicon glyphicon-filter"/> Filtering Summary</h4></a></li>
-                <li><a href="#distribution" role="tab" data-toggle="tab"><h4><span class="glyphicon glyphicon-align-left"/> Variant Type Distribution</h4></a></li>
-                <li th:unless="${#lists.isEmpty(unAnalysedVarEvals)}"><a href="#distribution" role="tab" data-toggle="tab"><h4><span class="glyphicon glyphicon-warning-sign"/> Unanalysed Variants</h4></a></li>
-                <li><a href="#prioritisation" role="tab" data-toggle="tab"><h4><span class="glyphicon glyphicon-sort"/> Prioritized Genes</h4></a></li>
-                <li><a href="#about" role="tab" data-toggle="tab"><h4><span class="glyphicon glyphicon-question-sign"/> About</h4></a></li>
-            </ul>
-            <div class="tab-content">
-                <div class="tab-pane fade" id="settings">
-                    <p>Settings used for this analysis:</p>
-                    <pre th:text="${settings}">ExomiserSettings{vcfFilePath=Pfeiffer.vcf, pedFilePath=null, prioritiser=exomiser-mouse, maximumFrequency=1.0, minimumQuality=0.0, geneticInterval=null, removePathFilterCutOff=false, removeDbSnp=false, removeOffTargetVariants=true, candidateGene=, modeOfInheritance=AUTOSOMAL_DOMINANT, diseaseId=OMIM:101600, hpoIds=[], seedGeneList=[], numberOfGenesToShow=0, outFileName=results/Pfeiffer-exomiser-results, outputFormat=[HTML], diseaseGeneFamilyName=, buildVersion=, buildTimestamp=}</pre>
-                </div>
-
-                <div class="tab-pane fade in active" id="filtering">
-                    <table class="table">
-                        <thead>
-                            <tr>
-                                <th>Filter</th>
-                                <th>Report</th>
-                                <th>Variants passed filter</th>
-                                <th>Variants failed filter</th>
-                            </tr>
-                        </thead>
-                        <tbody>
-                            <tr th:each="report : ${filterReports}">
-                                <td><b th:text="${#strings.append(report.filterType,' Filter')}">Frequency Filter</b></td>
-                                <td>
-                                    <ul th:each="message : ${report.messages}" 
-                                        th:if="${not #lists.isEmpty(report.messages)}" 
-                                        th:text="${message}">Allele frequency &lt; 1.00 %</ul>
-                                </td>
-                                <td th:text="${report.passed}">16916</td>
-                                <td th:text="${report.failed}">20793</td>
-                            </tr>
-                        </tbody>
-                    </table>
-                    <br/>
-                </div>
-
-                <div class="tab-pane fade" id="distribution">
-                    <table class="table-striped table-condensed">
-                        <thead>
-                            <tr>
-                                <th>Variant Type</th>    
-                                <th:block th:each="sampleName: ${sampleNames}">
-                                    <th th:text="${sampleName}">Slartibartfast</th>
-                                </th:block>
-                            </tr>
-                        </thead>
-                        <tbody>
-                            <tr th:each="variantTypeCount: ${variantTypeCounters}">
-                                <td th:text="${variantTypeCount.variantType}">MISSENSE</td>
-                                <th:block th:each="count: ${variantTypeCount.sampleVariantTypeCounts}">
-                                    <td th:text="${count}">1</td>
-                                </th:block>
-                            </tr>
-                        </tbody>
-                    </table>
-                </div>
-
-                <div class="tab-pane fade" id="errors" th:unless="${#lists.isEmpty(unAnalysedVarEvals)}">
-                    <div class="row" th:each="variantEvaluation: ${unAnalysedVarEvals}"> 
-                        <div class="col-sm-12">
-                            <span class="label label-danger" th:text="${variantEvaluation.variantType}">MISSENSE</span>
-                            <b th:text=" |${variantEvaluation.chromosomalVariant} [${variantEvaluation.genotypeAsString}]|"> chr10:g.123256215T>G [0/1]</b>
-                            <b th:each="frequencyData: ${variantEvaluation.frequencyData}">
-                                <a th:each="rsId: ${#objects.nullSafe(frequencyData.rsId, default)}"
-                                   th:href="@{http://www.ncbi.nlm.nih.gov/projects/SNP/snp_ref.cgi(rs=${rsId.id})}" th:text="${rsId}">rs141235720
-                                </a>
-                                <a th:each="rsId: ${#objects.nullSafe(frequencyData.rsId, default)}" 
-                                   th:href="@{http://www.ncbi.nlm.nih.gov/variation/view/(q=${rsId})}"> (variation viewer)</a>
-                            </b>
-                        </div>
-                    </div>
-                </div>
-                <!--/*-->
-
-                <h2>Analyzed samples</h2>
-<!--                //if there is a multi-sample pedigree we want to see the analysis:
-                //HTMLTable.writePedigreeTable()-->
-                <p>affected: red, parent of affected: light blue, unaffected: white</p>
-                <table class="pedigree">
-                    <tr>
-                        <td id="r">Sample name: manuel</td>
-                    </tr>
-                    <tr>
-                        <td>fam</td>
-                        if (this.pedigree.isNthPersonAffected(i)) {
-                        <td id="g">id</td>
-                        } else if (this.pedigree.isNthPersonParentOfAffected(i)) {
-                        <td id="b">id</td>
-                        } else {
-                        <td id="w">id</td>
-                        }
-                        <td>fathID</td>
-                        <td>mothID</td>
-                        <td>sex</td>
-                        <td>disease</td>
-                    </tr>
-                </table>
-                <!--*/-->
-
-                <div class="tab-pane" id="prioritisation">
-                    <table class="table table-striped table-responsive table-condensed table-hover" id="details">
-                        <tbody>
-                            <tr th:each="gene: ${genes}">
-                                <td>
-<<<<<<< HEAD
-                                    <b>
-                                        <a th:href="@{|http://www.ncbi.nlm.nih.gov/gene/${gene.entrezGeneID}|}" th:text="${gene.geneSymbol}">FGFR2</a>
-                                    </b>
-                                </td>
-                                <td th:text="${#numbers.formatDecimal(gene.combinedScore,1,3)}">1.005</td>
-                                <td th:text="${#numbers.formatDecimal(gene.priorityScore,1,3)}">1.004</td>
-                                <td th:text="${#numbers.formatDecimal(gene.filterScore,1,3)}">1.002</td>
-                                <td>
-                                    <div class="container">
-                                        <div class="row">
-                                            <div class="col-md-6">
-                                                <dl th:each="priorityScore: ${gene.priorityScoreMap}">
-                                                    <dt th:text="${priorityScore.key}"></dt>
-                                                    <dd th:each="result: ${priorityScore.value.filterResultList}" th:text="${result}">MGI Phenodigm: (81.760%)</dd>
-                                                </dl>
-                                                <ul class="list-unstyled" >
-                                                    <li th:text="${result}">Phenotypic similarity 0.838 to mouse mutant involving FGFR2.</li>
-                                                </ul>
-                                            </div>
-=======
-                                    <div class="row">
-                                        <div class="col-sm-12">
-                                            <h4>
-                                                <a th:href="@{|http://www.ncbi.nlm.nih.gov/gene/${gene.entrezGeneID}|}" th:text="${gene.geneSymbol}">FGFR2</a>
-                                            </h4>
->>>>>>> 738d01a2
-                                        </div>
-                                    </div>
-                                    <div class="row">
-                                        <div class="col-sm-3 col-sm-offset-3">
-                                            Exomiser Score: <b th:text="${#numbers.formatDecimal(gene.combinedScore,1,3)}">1.005</b>
-                                        </div>
-                                        <div class="col-sm-3">
-                                            Phenotype Score: <b th:text="${#numbers.formatDecimal(gene.priorityScore,1,3)}">1.004</b>
-                                        </div>
-                                        <div class="col-sm-3">
-                                            Variant Score: <b th:text="${#numbers.formatDecimal(gene.filterScore,1,3)}">1.005</b>
-                                        </div>
-                                    </div>
-                                    <div class="row">
-                                        <div class="col-sm-12">
-                                            <dl th:each="priorityScore: ${gene.priorityScoreMap}">
-                                                <dt th:text="|${priorityScore.key} prioritiser:|">Omim prioritiser:</dt>
-                                                <dd th:each="result: ${priorityScore.value.filterResultList}" th:text="${result}"><a href="http://www.omim.org/entry/248450">Manitoba oculotrichoanal syndrome</a></dd>
-                                            </dl>
-                                        </div>
-                                    </div>
-                                    <div class="row"
-                                         th:each="variantEvaluation: ${gene.variantEvaluations}" 
-                                         th:if="${#sets.isEmpty(variantEvaluation.failedFilterTypes)}">
-                                        <div class="col-sm-12">
-                                            <span class="label label-danger" th:text="${variantEvaluation.variantType}">MISSENSE</span>
-                                            <b th:text=" |${variantEvaluation.chromosomalVariant} [${variantEvaluation.genotypeAsString}]|"> chr10:g.123256215T>G [0/1]</b>
-                                            <th:block th:each="frequencyData: ${variantEvaluation.frequencyData}">
-                                                <a th:each="rsId: ${#objects.nullSafe(frequencyData.rsId, default)}"
-                                                   th:href="@{http://www.ncbi.nlm.nih.gov/projects/SNP/snp_ref.cgi(rs=${rsId.id})}" th:text="${rsId}">rs141235720
-                                                </a>
-                                                <a th:each="rsId: ${#objects.nullSafe(frequencyData.rsId, default)}" 
-                                                   th:href="@{http://www.ncbi.nlm.nih.gov/variation/view/(q=${rsId})}"> (variation viewer)</a>
-                                            </th:block>
-                                        </div>
-                                        <div class="col-sm-6" > 
-                                            <dl class="list-unstyled" >
-                                                <dt>Transcripts:</dt>
-                                                <dd th:each="annotation: ${variantEvaluation.annotationList}" 
-                                                    th:with="ucscData=${#strings.listSplit(annotation,':')}, ucscId=${ucscData[0]}, text=${annotation.replace(ucscId + ':', '')}">
-                                                    <a th:href="@{http://genome.ucsc.edu/cgi-bin/hgTracks?db=hg19(position=${ucscId})}" 
-                                                       th:text="${ucscId}">uc001lfg.4</a> <th:block th:text="${text}">exon6:c.518A> C:p.E173A</th:block>
-                                                </dd>
-                                            </dl>
-                                        </div>
-                                        <div class="col-sm-3">
-                                            <dl class="list-unstyled" th:each="pathogenicityData: ${variantEvaluation.pathogenicityData}">
-                                                <dt>Pathogenicity Data:</dt>
-                                                <dd th:each="mostPathogenicScore: ${pathogenicityData.mostPathogenicScore}" th:text="${#strings.prepend(mostPathogenicScore.score, 'Best Score: ')}">1.00</dd>
-                                                <dd th:if="${#lists.isEmpty(pathogenicityData.predictedPathogenicityScores)}">No pathogenicity data</dd>
-                                                <dd th:each="pathScore: ${pathogenicityData.predictedPathogenicityScores}" th:text="${pathScore}">Mutation Taster: 0.999 (P)</dd>
-                                            </dl>
-                                        </div>
-                                        <div class="col-sm-3">
-                                            <dl th:each="frequencyData: ${variantEvaluation.frequencyData}">
-                                                <dt>Frequency Data:</dt>
-                                                <dd th:if="${#lists.isEmpty(frequencyData.knownFrequencies)}">No frequency data</dd>
-                                                <dd th:each="dbSnp: ${#objects.nullSafe(frequencyData.dbSnpMaf, default)}" th:text="'DbSNP: ' + ${dbSnp} + '%'">dbSNP: 0.02%</dd>
-                                                <dd th:each="espAll: ${#objects.nullSafe(frequencyData.espAllMaf, default)}" th:text="'ESP All: ' + ${espAll} + '%'">ESP All: 0.02%</dd>
-                                                <dd th:each="espEa: ${#objects.nullSafe(frequencyData.espEaMaf, default)}" th:text="'ESP EA: ' + ${espEa} + '%'">ESP EA: 0.02%</dd>
-                                                <dd th:each="espAa: ${#objects.nullSafe(frequencyData.espAaMaf, default)}" th:text="'ESP AA: ' + ${espAa} + '%'">ESP AA: 0.02%</dd>
-                                            </dl>
-                                        </div>
-                                    </div>
-                                </td>
-                            </tr>
-                        </tbody>
-                    </table>
-                </div>
-                <!--            <script type="text/javascript">
-                                $(document).ready(function () {
-                                    $('#details').DataTable();
-                                });
-                            </script>-->
-                <div class="tab-pane fade" id="about">
-                    <p>
-                        The Exomizer is a Java program that functionally annotates variants from whole-exome 
-                        sequencing data starting from a VCF file (version 4). The functional annotation code is 
-                        based on <a href="https://github.com/charite/jannovar/">Jannovar</a> and uses 
-                        <a href="http://genome.ucsc.edu/">UCSC</a> KnownGene transcript definitions and 
-                        hg19 genomic coordinates
-                    </p>
-                    <p>
-                        Variants are prioritized according to user-defined criteria on variant frequency, pathogenicity, 
-                        quality, inheritance pattern, and model organism phenotype data. Predicted pathogenicity data 
-                        was extracted from the <a href="http://www.ncbi.nlm.nih.gov/pubmed/21520341">dbNSFP</a> resource.
-                    </p>
-                    <p>
-                        Developed by the Computational Biology and Bioinformatics group at the 
-                        <a href="http://genetik.charite.de/">Institute for Medical Genetics and Human Genetics</a> of the 
-                        <a href="http://www.charite.de">Charit&eacute; - Universit&auml;tsmedizin Berlin</a> and the Mouse 
-                        Informatics Group at the <a href="http://www.sanger.ac.uk/">Sanger Institute</a>.  
-                    </p>
-
-
-                    <p>Problems, suggestions, or comments? Please <a href="mailto:peter.robinson@charite.de">let us know</a></p>
-                </div>
-            </div>
-        </div>
-
-        <script type="text/javascript" src="resources/bootstrap-3.2.0/js/jquery-2.1.1.min.js" th:href="@{/resources/bootstrap-3.2.0/js/jquery-2.1.1.min}"/>
-        <script type="text/javascript" src="resources/bootstrap-3.2.0/js/bootstrap.min.js" th:href="@{/resources/bootstrap-3.2.0/js/bootstrap.min.js}"/>
-
-        <script type ="text/javascript">
-            $(document).ready(function () {
-                $('#tabs a').click(function (e) {
-                    $(this).tab('show');
-                });
-            });
-        </script>
-    </body>
-</html>
+<!DOCTYPE html>
+<!--
+To change this license header, choose License Headers in Project Properties.
+To change this template file, choose Tools | Templates
+and open the template in the editor.
+-->
+<html xmlns="http://www.w3.org/1999/xhtml"
+      xmlns:th="http://www.thymeleaf.org">
+
+    <head>
+        <title>The Exomiser - A Tool to Annotate and Prioritise Whole-Exome Sequencing Data</title>
+        <meta charset="UTF-8" />
+        <meta name="viewport" content="width=device-width, initial-scale=1.0"/>
+        <link rel="stylesheet" type="text/css" media="all" href="../../resources/bootstrap-3.2.0/css/bootstrap.min.css" th:href="@{/resources/bootstrap-3.2.0/css/bootstrap.min.css}"/>
+    </head>
+    <body>
+        <div id="content" class="container">
+            <h1>
+                Exomiser Analysis Results for <th:block th:text="${sampleName}"> Slartibartfast</th:block>
+            </h1>
+            <ul class="nav nav-pills" id="tabs">
+                <li><a href="#settings" role="tab" data-toggle="tab"><h4><span class="glyphicon glyphicon-cog"/> Analysis Settings</h4></a></li>
+                <li class="active"><a href="#filtering" role="tab" data-toggle="tab"><h4><span class="glyphicon glyphicon-filter"/> Filtering Summary</h4></a></li>
+                <li><a href="#distribution" role="tab" data-toggle="tab"><h4><span class="glyphicon glyphicon-align-left"/> Variant Type Distribution</h4></a></li>
+                <li th:unless="${#lists.isEmpty(unAnalysedVarEvals)}"><a href="#distribution" role="tab" data-toggle="tab"><h4><span class="glyphicon glyphicon-warning-sign"/> Unanalysed Variants</h4></a></li>
+                <li><a href="#prioritisation" role="tab" data-toggle="tab"><h4><span class="glyphicon glyphicon-sort"/> Prioritized Genes</h4></a></li>
+                <li><a href="#about" role="tab" data-toggle="tab"><h4><span class="glyphicon glyphicon-question-sign"/> About</h4></a></li>
+            </ul>
+            <div class="tab-content">
+                <div class="tab-pane fade" id="settings">
+                    <p>Settings used for this analysis:</p>
+                    <pre th:text="${settings}">ExomiserSettings{vcfFilePath=Pfeiffer.vcf, pedFilePath=null, prioritiser=exomiser-mouse, maximumFrequency=1.0, minimumQuality=0.0, geneticInterval=null, removePathFilterCutOff=false, removeDbSnp=false, removeOffTargetVariants=true, candidateGene=, modeOfInheritance=AUTOSOMAL_DOMINANT, diseaseId=OMIM:101600, hpoIds=[], seedGeneList=[], numberOfGenesToShow=0, outFileName=results/Pfeiffer-exomiser-results, outputFormat=[HTML], diseaseGeneFamilyName=, buildVersion=, buildTimestamp=}</pre>
+                </div>
+
+                <div class="tab-pane fade in active" id="filtering">
+                    <table class="table">
+                        <thead>
+                            <tr>
+                                <th>Filter</th>
+                                <th>Report</th>
+                                <th>Variants passed filter</th>
+                                <th>Variants failed filter</th>
+                            </tr>
+                        </thead>
+                        <tbody>
+                            <tr th:each="report : ${filterReports}">
+                                <td><b th:text="${#strings.append(report.filterType,' Filter')}">Frequency Filter</b></td>
+                                <td>
+                                    <ul th:each="message : ${report.messages}" 
+                                        th:if="${not #lists.isEmpty(report.messages)}" 
+                                        th:text="${message}">Allele frequency &lt; 1.00 %</ul>
+                                </td>
+                                <td th:text="${report.passed}">16916</td>
+                                <td th:text="${report.failed}">20793</td>
+                            </tr>
+                        </tbody>
+                    </table>
+                    <br/>
+                </div>
+
+                <div class="tab-pane fade" id="distribution">
+                    <table class="table-striped table-condensed">
+                        <thead>
+                            <tr>
+                                <th>Variant Type</th>    
+                                <th:block th:each="sampleName: ${sampleNames}">
+                                    <th th:text="${sampleName}">Slartibartfast</th>
+                                </th:block>
+                            </tr>
+                        </thead>
+                        <tbody>
+                            <tr th:each="variantTypeCount: ${variantTypeCounters}">
+                                <td th:text="${variantTypeCount.variantType}">MISSENSE</td>
+                                <th:block th:each="count: ${variantTypeCount.sampleVariantTypeCounts}">
+                                    <td th:text="${count}">1</td>
+                                </th:block>
+                            </tr>
+                        </tbody>
+                    </table>
+                </div>
+
+                <div class="tab-pane fade" id="errors" th:unless="${#lists.isEmpty(unAnalysedVarEvals)}">
+                    <div class="row" th:each="variantEvaluation: ${unAnalysedVarEvals}"> 
+                        <div class="col-sm-12">
+                            <span class="label label-danger" th:text="${variantEvaluation.variantType}">MISSENSE</span>
+                            <b th:text=" |${variantEvaluation.chromosomalVariant} [${variantEvaluation.genotypeAsString}]|"> chr10:g.123256215T>G [0/1]</b>
+                            <b th:each="frequencyData: ${variantEvaluation.frequencyData}">
+                                <a th:each="rsId: ${#objects.nullSafe(frequencyData.rsId, default)}"
+                                   th:href="@{http://www.ncbi.nlm.nih.gov/projects/SNP/snp_ref.cgi(rs=${rsId.id})}" th:text="${rsId}">rs141235720
+                                </a>
+                                <a th:each="rsId: ${#objects.nullSafe(frequencyData.rsId, default)}" 
+                                   th:href="@{http://www.ncbi.nlm.nih.gov/variation/view/(q=${rsId})}"> (variation viewer)</a>
+                            </b>
+                        </div>
+                    </div>
+                </div>
+                <!--/*-->
+
+                <h2>Analyzed samples</h2>
+<!--                //if there is a multi-sample pedigree we want to see the analysis:
+                //HTMLTable.writePedigreeTable()-->
+                <p>affected: red, parent of affected: light blue, unaffected: white</p>
+                <table class="pedigree">
+                    <tr>
+                        <td id="r">Sample name: manuel</td>
+                    </tr>
+                    <tr>
+                        <td>fam</td>
+                        if (this.pedigree.isNthPersonAffected(i)) {
+                        <td id="g">id</td>
+                        } else if (this.pedigree.isNthPersonParentOfAffected(i)) {
+                        <td id="b">id</td>
+                        } else {
+                        <td id="w">id</td>
+                        }
+                        <td>fathID</td>
+                        <td>mothID</td>
+                        <td>sex</td>
+                        <td>disease</td>
+                    </tr>
+                </table>
+                <!--*/-->
+
+                <div class="tab-pane" id="prioritisation">
+                    <table class="table table-striped table-responsive table-condensed table-hover" id="details">
+                        <tbody>
+                            <tr th:each="gene: ${genes}">
+                                <td>
+                                    <div class="row">
+                                        <div class="col-sm-12">
+                                            <h4>
+                                                <a th:href="@{|http://www.ncbi.nlm.nih.gov/gene/${gene.entrezGeneID}|}" th:text="${gene.geneSymbol}">FGFR2</a>
+                                            </h4>
+                                        </div>
+                                    </div>
+                                    <div class="row">
+                                        <div class="col-sm-3 col-sm-offset-3">
+                                            Exomiser Score: <b th:text="${#numbers.formatDecimal(gene.combinedScore,1,3)}">1.005</b>
+                                        </div>
+                                        <div class="col-sm-3">
+                                            Phenotype Score: <b th:text="${#numbers.formatDecimal(gene.priorityScore,1,3)}">1.004</b>
+                                        </div>
+                                        <div class="col-sm-3">
+                                            Variant Score: <b th:text="${#numbers.formatDecimal(gene.filterScore,1,3)}">1.005</b>
+                                        </div>
+                                    </div>
+                                    <div class="row">
+                                        <div class="col-sm-12">
+                                            <dl th:each="priorityScore: ${gene.priorityScoreMap}">
+                                                <dt th:text="|${priorityScore.key} prioritiser:|">Omim prioritiser:</dt>
+                                                <dd th:each="result: ${priorityScore.value.filterResultList}" th:text="${result}"><a href="http://www.omim.org/entry/248450">Manitoba oculotrichoanal syndrome</a></dd>
+                                            </dl>
+                                        </div>
+                                    </div>
+                                    <div class="row"
+                                         th:each="variantEvaluation: ${gene.variantEvaluations}" 
+                                         th:if="${#sets.isEmpty(variantEvaluation.failedFilterTypes)}">
+                                        <div class="col-sm-12">
+                                            <span class="label label-danger" th:text="${variantEvaluation.variantType}">MISSENSE</span>
+                                            <b th:text=" |${variantEvaluation.chromosomalVariant} [${variantEvaluation.genotypeAsString}]|"> chr10:g.123256215T>G [0/1]</b>
+                                            <th:block th:each="frequencyData: ${variantEvaluation.frequencyData}">
+                                                <a th:each="rsId: ${#objects.nullSafe(frequencyData.rsId, default)}"
+                                                   th:href="@{http://www.ncbi.nlm.nih.gov/projects/SNP/snp_ref.cgi(rs=${rsId.id})}" th:text="${rsId}">rs141235720
+                                                </a>
+                                                <a th:each="rsId: ${#objects.nullSafe(frequencyData.rsId, default)}" 
+                                                   th:href="@{http://www.ncbi.nlm.nih.gov/variation/view/(q=${rsId})}"> (variation viewer)</a>
+                                            </th:block>
+                                        </div>
+                                        <div class="col-sm-6" > 
+                                            <dl class="list-unstyled" >
+                                                <dt>Transcripts:</dt>
+                                                <dd th:each="annotation: ${variantEvaluation.annotationList}" 
+                                                    th:with="ucscData=${#strings.listSplit(annotation,':')}, ucscId=${ucscData[0]}, text=${annotation.replace(ucscId + ':', '')}">
+                                                    <a th:href="@{http://genome.ucsc.edu/cgi-bin/hgTracks?db=hg19(position=${ucscId})}" 
+                                                       th:text="${ucscId}">uc001lfg.4</a> <th:block th:text="${text}">exon6:c.518A> C:p.E173A</th:block>
+                                                </dd>
+                                            </dl>
+                                        </div>
+                                        <div class="col-sm-3">
+                                            <dl class="list-unstyled" th:each="pathogenicityData: ${variantEvaluation.pathogenicityData}">
+                                                <dt>Pathogenicity Data:</dt>
+                                                <dd th:each="mostPathogenicScore: ${pathogenicityData.mostPathogenicScore}" th:text="${#strings.prepend(mostPathogenicScore.score, 'Best Score: ')}">1.00</dd>
+                                                <dd th:if="${#lists.isEmpty(pathogenicityData.predictedPathogenicityScores)}">No pathogenicity data</dd>
+                                                <dd th:each="pathScore: ${pathogenicityData.predictedPathogenicityScores}" th:text="${pathScore}">Mutation Taster: 0.999 (P)</dd>
+                                            </dl>
+                                        </div>
+                                        <div class="col-sm-3">
+                                            <dl th:each="frequencyData: ${variantEvaluation.frequencyData}">
+                                                <dt>Frequency Data:</dt>
+                                                <dd th:if="${#lists.isEmpty(frequencyData.knownFrequencies)}">No frequency data</dd>
+                                                <dd th:each="dbSnp: ${#objects.nullSafe(frequencyData.dbSnpMaf, default)}" th:text="'DbSNP: ' + ${dbSnp} + '%'">dbSNP: 0.02%</dd>
+                                                <dd th:each="espAll: ${#objects.nullSafe(frequencyData.espAllMaf, default)}" th:text="'ESP All: ' + ${espAll} + '%'">ESP All: 0.02%</dd>
+                                                <dd th:each="espEa: ${#objects.nullSafe(frequencyData.espEaMaf, default)}" th:text="'ESP EA: ' + ${espEa} + '%'">ESP EA: 0.02%</dd>
+                                                <dd th:each="espAa: ${#objects.nullSafe(frequencyData.espAaMaf, default)}" th:text="'ESP AA: ' + ${espAa} + '%'">ESP AA: 0.02%</dd>
+                                            </dl>
+                                        </div>
+                                    </div>
+                                </td>
+                            </tr>
+                        </tbody>
+                    </table>
+                </div>
+                <!--            <script type="text/javascript">
+                                $(document).ready(function () {
+                                    $('#details').DataTable();
+                                });
+                            </script>-->
+                <div class="tab-pane fade" id="about">
+                    <p>
+                        The Exomizer is a Java program that functionally annotates variants from whole-exome 
+                        sequencing data starting from a VCF file (version 4). The functional annotation code is 
+                        based on <a href="https://github.com/charite/jannovar/">Jannovar</a> and uses 
+                        <a href="http://genome.ucsc.edu/">UCSC</a> KnownGene transcript definitions and 
+                        hg19 genomic coordinates
+                    </p>
+                    <p>
+                        Variants are prioritized according to user-defined criteria on variant frequency, pathogenicity, 
+                        quality, inheritance pattern, and model organism phenotype data. Predicted pathogenicity data 
+                        was extracted from the <a href="http://www.ncbi.nlm.nih.gov/pubmed/21520341">dbNSFP</a> resource.
+                    </p>
+                    <p>
+                        Developed by the Computational Biology and Bioinformatics group at the 
+                        <a href="http://genetik.charite.de/">Institute for Medical Genetics and Human Genetics</a> of the 
+                        <a href="http://www.charite.de">Charit&eacute; - Universit&auml;tsmedizin Berlin</a> and the Mouse 
+                        Informatics Group at the <a href="http://www.sanger.ac.uk/">Sanger Institute</a>.  
+                    </p>
+
+
+                    <p>Problems, suggestions, or comments? Please <a href="mailto:peter.robinson@charite.de">let us know</a></p>
+                </div>
+            </div>
+        </div>
+
+        <script type="text/javascript" src="resources/bootstrap-3.2.0/js/jquery-2.1.1.min.js" th:href="@{/resources/bootstrap-3.2.0/js/jquery-2.1.1.min}"/>
+        <script type="text/javascript" src="resources/bootstrap-3.2.0/js/bootstrap.min.js" th:href="@{/resources/bootstrap-3.2.0/js/bootstrap.min.js}"/>
+
+        <script type ="text/javascript">
+            $(document).ready(function () {
+                $('#tabs a').click(function (e) {
+                    $(this).tab('show');
+                });
+            });
+        </script>
+    </body>
+</html>