/*
 * The Exomiser - A tool to annotate and prioritize genomic variants
 *
 * Copyright (c) 2016-2019 Queen Mary University of London.
 * Copyright (c) 2012-2016 Charité Universitätsmedizin Berlin and Genome Research Ltd.
 *
 * This program is free software: you can redistribute it and/or modify
 * it under the terms of the GNU Affero General Public License as
 * published by the Free Software Foundation, either version 3 of the
 * License, or (at your option) any later version.
 *
 * This program is distributed in the hope that it will be useful,
 * but WITHOUT ANY WARRANTY; without even the implied warranty of
 * MERCHANTABILITY or FITNESS FOR A PARTICULAR PURPOSE.  See the
 * GNU Affero General Public License for more details.
 *
 * You should have received a copy of the GNU Affero General Public License
 * along with this program.  If not, see <http://www.gnu.org/licenses/>.
 */

package org.monarchinitiative.exomiser.rest.prioritiser.api;

import org.monarchinitiative.exomiser.core.genome.GenomeAnalysisService;
import org.monarchinitiative.exomiser.core.model.Gene;
import org.monarchinitiative.exomiser.core.model.GeneIdentifier;
import org.monarchinitiative.exomiser.core.prioritisers.HiPhiveOptions;
import org.monarchinitiative.exomiser.core.prioritisers.Prioritiser;
import org.monarchinitiative.exomiser.core.prioritisers.PriorityFactory;
import org.monarchinitiative.exomiser.core.prioritisers.PriorityResult;
import org.slf4j.Logger;
import org.slf4j.LoggerFactory;
import org.springframework.beans.factory.annotation.Autowired;
import org.springframework.http.MediaType;
import org.springframework.web.bind.annotation.*;

import java.time.Duration;
import java.time.Instant;
<<<<<<< HEAD
import java.util.*;
import java.util.function.Function;
=======
import java.util.Comparator;
import java.util.HashMap;
import java.util.List;
import java.util.Map;
>>>>>>> 06c90d95
import java.util.stream.Stream;

import static com.google.common.collect.ImmutableList.toImmutableList;

/**
 * @author Jules Jacobsen <jules.jacobsen@sanger.ac.uk>
 */
@RestController
public class PrioritiserController {

    private static final Logger logger = LoggerFactory.getLogger(PrioritiserController.class);

    private final PriorityFactory priorityFactory;
    private final Map<Integer, GeneIdentifier> geneIdentifiers;

    @Autowired
    public PrioritiserController(PriorityFactory priorityFactory, GenomeAnalysisService hg38GenomeAnalysisService) {
        this.priorityFactory = priorityFactory;
        Map<Integer, GeneIdentifier> map = new HashMap<>();
        for (GeneIdentifier geneIdentifier : hg38GenomeAnalysisService.getKnownGeneIdentifiers()) {
            // Don't add GeneIdentifiers without HGNC identifiers as these are superceeded by others with the same
            // entrez id which will creat duplicate key errors and out of date gene symbols etc.
            if (geneIdentifier.hasEntrezId() && !geneIdentifier.getHgncId().isEmpty()) {
                GeneIdentifier previous = map.put(geneIdentifier.getEntrezIdAsInteger(), geneIdentifier);
                if (previous != null) {
                    logger.warn("Duplicate key added {} - was {}", geneIdentifier, previous);
                }
            }
        }
        this.geneIdentifiers = map;
        logger.info("Created GeneIdentifier cache with {} entries", geneIdentifiers.size());
    }

    @GetMapping(value = "about")
    public String about() {
        return "This service will return a collection of prioritiser results for any given set of:" +
                "\n\t - HPO identifiers e.g. HPO:00001" +
                "\n\t - Entrez gene identifiers e.g. 23364" +
                "\n\t - Specified prioritiser e.g. hiphive along with any prioritiser specific commands e.g. human,mouse,fish,ppi" +
                "\n\t - limit the number of genes returned e.g. 10";
    }

    @GetMapping(value = "", produces = MediaType.APPLICATION_JSON_UTF8_VALUE)
    public PrioritiserResultSet prioritise(@RequestParam(value = "phenotypes") Set<String> phenotypes,
                                           @RequestParam(value = "genes", required = false, defaultValue = "") Set<Integer> genesIds,
                                           @RequestParam(value = "prioritiser") String prioritiserName,
                                           @RequestParam(value = "prioritiser-params", required = false, defaultValue = "") String prioritiserParams,
                                           @RequestParam(value = "limit", required = false, defaultValue = "0") Integer limit
    ) {
        PrioritiserRequest prioritiserRequest = PrioritiserRequest.builder()
                .prioritiser(prioritiserName)
                .prioritiserParams(prioritiserParams)
                .genes(genesIds)
                .phenotypes(phenotypes)
                .limit(limit)
                .build();

        return prioritise(prioritiserRequest);
    }

    @PostMapping(value = "", consumes = MediaType.APPLICATION_JSON_UTF8_VALUE, produces = MediaType.APPLICATION_JSON_UTF8_VALUE)
    public PrioritiserResultSet prioritise(@RequestBody PrioritiserRequest prioritiserRequest) {
        logger.info("{}", prioritiserRequest);

        Instant start = Instant.now();

        Prioritiser prioritiser = parsePrioritiser(prioritiserRequest.getPrioritiser(), prioritiserRequest.getPrioritiserParams());
        List<Gene> genes = makeGenesFromIdentifiers(prioritiserRequest.getGenes());

        List<PriorityResult> results = runLimitAndCollectResults(prioritiser, prioritiserRequest.getPhenotypes(), genes, prioritiserRequest.getLimit());

        Instant end = Instant.now();
        Duration duration = Duration.between(start, end);

        return new PrioritiserResultSet(prioritiserRequest, duration.toMillis(), results);
    }

    private Prioritiser parsePrioritiser(String prioritiserName, String prioritiserParams) {
        switch(prioritiserName) {
            case "phenix":
                return priorityFactory.makePhenixPrioritiser();
            case "phive":
                return priorityFactory.makePhivePrioritiser();
            case "hiphive":
            default:
                HiPhiveOptions hiPhiveOptions = HiPhiveOptions.builder()
                        .runParams(prioritiserParams)
                        .build();
                return priorityFactory.makeHiPhivePrioritiser(hiPhiveOptions);
        }
    }

    private List<Gene> makeGenesFromIdentifiers(Collection<Integer> genesIds) {
        if (genesIds.isEmpty()) {
            logger.info("Gene identifiers not specified - will compare against all known genes.");
            //If not specified, we'll assume they want to use the whole genome. Should save people a lot of typing.
            //n.b. Gene is mutable so these can't be cached and returned.
            return geneIdentifiers.values().parallelStream()
                    .map(Gene::new)
                    .collect(toImmutableList());
        }
        // This is a hack - really the Prioritiser should only work on GeneIds, but currently this isn't possible as
        // OmimPrioritiser uses some properties of Gene
        return genesIds.stream()
                .map(id -> new Gene(geneIdentifiers.getOrDefault(id, unrecognisedGeneIdentifier(id))))
                .collect(toImmutableList());
    }

    private GeneIdentifier unrecognisedGeneIdentifier(Integer id) {
        return GeneIdentifier.builder().geneSymbol("GENE:" + id).build();
    }

    private List<PriorityResult> runLimitAndCollectResults(Prioritiser prioritiser, List<String> phenotypes, List<Gene> genes, int limit) {
        Stream<PriorityResult> resultsStream = prioritiser.prioritise(phenotypes, genes)
                .sorted(Comparator.naturalOrder());
        logger.info("Finished {}", prioritiser.getPriorityType());
        if (limit == 0) {
            return resultsStream.collect(toImmutableList());
        }
        return resultsStream.limit(limit).collect(toImmutableList());
    }

}<|MERGE_RESOLUTION|>--- conflicted
+++ resolved
@@ -35,15 +35,10 @@
 
 import java.time.Duration;
 import java.time.Instant;
-<<<<<<< HEAD
-import java.util.*;
-import java.util.function.Function;
-=======
 import java.util.Comparator;
 import java.util.HashMap;
 import java.util.List;
 import java.util.Map;
->>>>>>> 06c90d95
 import java.util.stream.Stream;
 
 import static com.google.common.collect.ImmutableList.toImmutableList;
@@ -87,8 +82,8 @@
     }
 
     @GetMapping(value = "", produces = MediaType.APPLICATION_JSON_UTF8_VALUE)
-    public PrioritiserResultSet prioritise(@RequestParam(value = "phenotypes") Set<String> phenotypes,
-                                           @RequestParam(value = "genes", required = false, defaultValue = "") Set<Integer> genesIds,
+    public PrioritiserResultSet prioritise(@RequestParam(value = "phenotypes") List<String> phenotypes,
+                                           @RequestParam(value = "genes", required = false, defaultValue = "") List<Integer> genesIds,
                                            @RequestParam(value = "prioritiser") String prioritiserName,
                                            @RequestParam(value = "prioritiser-params", required = false, defaultValue = "") String prioritiserParams,
                                            @RequestParam(value = "limit", required = false, defaultValue = "0") Integer limit
@@ -136,7 +131,7 @@
         }
     }
 
-    private List<Gene> makeGenesFromIdentifiers(Collection<Integer> genesIds) {
+    private List<Gene> makeGenesFromIdentifiers(List<Integer> genesIds) {
         if (genesIds.isEmpty()) {
             logger.info("Gene identifiers not specified - will compare against all known genes.");
             //If not specified, we'll assume they want to use the whole genome. Should save people a lot of typing.
