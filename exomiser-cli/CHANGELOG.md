--- conflicted
+++ resolved
@@ -1,7 +1,5 @@
 # The Exomiser Command Line Executable - Changelog
 
-<<<<<<< HEAD
-=======
 ## 13.1.0 2022-07-29
 
 - Added new automated ACMG annotations for top-scoring variants in known disease-causing genes.
@@ -15,7 +13,6 @@
 - Added `--output-prefix` option to enable output prefix directly on the command line
 - Updated examples to use the latest recommended settings as per preset derived from 100,000 genomes project
 
->>>>>>> 3ff61122
 ## 13.0.1 2021-11-23
 
 - Bug fix for issue where application fails to start when only specifying hg38 data in `application.properties`
