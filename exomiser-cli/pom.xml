--- conflicted
+++ resolved
@@ -32,11 +32,7 @@
     <parent>
         <groupId>org.monarchinitiative.exomiser</groupId>
         <artifactId>exomiser</artifactId>
-<<<<<<< HEAD
-        <version>14.0.2</version>
-=======
         <version>14.1.0-ALPHA</version>
->>>>>>> a1720b21
     </parent>
 
 
