--- conflicted
+++ resolved
@@ -32,11 +32,7 @@
     <parent>
         <groupId>org.monarchinitiative.exomiser</groupId>
         <artifactId>exomiser</artifactId>
-<<<<<<< HEAD
-        <version>12.1.0</version>
-=======
         <version>13.0.0-SNAPSHOT</version>
->>>>>>> fe9c3617
     </parent>
 
     <properties>
