<!--
  ~ The Exomiser - A tool to annotate and prioritize genomic variants
  ~
  ~ Copyright (c) 2016-2022 Queen Mary University of London.
  ~ Copyright (c) 2012-2016 Charité Universitätsmedizin Berlin and Genome Research Ltd.
  ~
  ~ This program is free software: you can redistribute it and/or modify
  ~ it under the terms of the GNU Affero General Public License as
  ~ published by the Free Software Foundation, either version 3 of the
  ~ License, or (at your option) any later version.
  ~
  ~ This program is distributed in the hope that it will be useful,
  ~ but WITHOUT ANY WARRANTY; without even the implied warranty of
  ~ MERCHANTABILITY or FITNESS FOR A PARTICULAR PURPOSE.  See the
  ~ GNU Affero General Public License for more details.
  ~
  ~ You should have received a copy of the GNU Affero General Public License
  ~ along with this program.  If not, see <http://www.gnu.org/licenses/>.
  -->

<project xmlns="http://maven.apache.org/POM/4.0.0" xmlns:xsi="http://www.w3.org/2001/XMLSchema-instance"
         xsi:schemaLocation="http://maven.apache.org/POM/4.0.0 http://maven.apache.org/xsd/maven-4.0.0.xsd">
    <modelVersion>4.0.0</modelVersion>

    <artifactId>exomiser-cli</artifactId>
    <packaging>jar</packaging>

    <name>exomiser-cli</name>
    <description>Exomiser command-line interface</description>
    <url>https://github.com/exomiser/Exomiser</url>

    <parent>
        <groupId>org.monarchinitiative.exomiser</groupId>
        <artifactId>exomiser</artifactId>
<<<<<<< HEAD
        <version>14.0.0-SNAPSHOT</version>
=======
        <version>13.2.0</version>
>>>>>>> 0bff4abe
    </parent>


    <properties>
        <project.build.sourceEncoding>UTF-8</project.build.sourceEncoding>
    </properties>

    <dependencies>
        <dependency>
            <groupId>org.monarchinitiative.exomiser</groupId>
            <artifactId>exomiser-spring-boot-starter</artifactId>
            <version>${project.parent.version}</version>
        </dependency>
        <!--commons-cli used for parsing the command line -->
        <dependency>
            <groupId>commons-cli</groupId>
            <artifactId>commons-cli</artifactId>
            <version>1.5.0</version>
        </dependency>
        <dependency>
            <groupId>info.picocli</groupId>
            <artifactId>picocli</artifactId>
            <version>4.7.0</version>
        </dependency>
        <!-- Caffiene is a newer Java 8 rewrite of GuavaCache-->
        <dependency>
            <groupId>com.github.ben-manes.caffeine</groupId>
            <artifactId>caffeine</artifactId>
        </dependency>
    </dependencies>
    <build>
        <resources>
            <resource>
                <directory>src/main/resources</directory>
                <!--Use filtering so that maven will replace placeholders with values from the pom e.g. ${project.version} -->
                <filtering>true</filtering>
                <excludes>
                    <exclude>application.properties</exclude>
                    <exclude>distribution/*</exclude>
                    <exclude>examples/*</exclude>
                    <exclude>vcf/*</exclude>
                </excludes>
            </resource>
        </resources>
        <plugins>
            <!-- Make an executable jar and specify the main class and classpath -->
            <plugin>
                <groupId>org.apache.maven.plugins</groupId>
                <artifactId>maven-jar-plugin</artifactId>
                <version>3.0.2</version>
                <configuration>
                    <archive>
                        <manifest>
                            <addClasspath>true</addClasspath>
                            <classpathPrefix>lib/</classpathPrefix>
                            <!-- set useUniqueVersions=false in order that the
                            classpath has the SNAPSHOT instead of the build number prefixed to the dependency -->
                            <useUniqueVersions>false</useUniqueVersions>
                            <mainClass>org.monarchinitiative.exomiser.cli.Main</mainClass>
                        </manifest>
                    </archive>
                </configuration>
            </plugin>
            <!-- Specify the dependencies to copy-->
            <plugin>
                <groupId>org.apache.maven.plugins</groupId>
                <artifactId>maven-dependency-plugin</artifactId>
                <version>3.1.1</version>
                <executions>
                    <execution>
                        <id>copy-dependencies</id>
                        <phase>package</phase>
                        <goals>
                            <goal>copy-dependencies</goal>
                        </goals>
                        <configuration>
                            <outputDirectory>${project.build.directory}/lib</outputDirectory>
                            <overWriteReleases>false</overWriteReleases>
                            <overWriteSnapshots>false</overWriteSnapshots>
                            <overWriteIfNewer>true</overWriteIfNewer>
                            <includeScope>runtime</includeScope>
                        </configuration>
                    </execution>
                </executions>
            </plugin>
            <!-- Specify the resources which need to be made accessible to the user-->
            <plugin>
                <artifactId>maven-resources-plugin</artifactId>
                <version>3.0.2</version>
                <executions>
                    <execution>
                        <id>copy-resources</id>
                        <phase>validate</phase>
                        <goals>
                            <goal>copy-resources</goal>
                        </goals>
                        <configuration>
                            <outputDirectory>${project.build.directory}/distribution-resources</outputDirectory>
                            <resources>
                                <resource>
                                    <directory>src/main/resources</directory>
                                    <filtering>true</filtering>
                                    <includes>
                                        <include>application.properties</include>
                                    </includes>
                                </resource>
                                <resource>
                                    <directory>src/main/resources/data</directory>
                                    <includes>
                                        <include>*.ser</include>
                                        <include>*.tsv.gz</include>
                                        <include>*.tsv.gz.tbi</include>
                                    </includes>
                                </resource>
                                <resource>
                                    <directory>src/main/resources/examples</directory>
                                    <filtering>true</filtering>
                                    <includes>
                                        <include>*.yml</include>
                                        <include>*.txt</include>
                                    </includes>
                                </resource>
                                <resource>
                                    <directory>src/test/resources</directory>
                                    <includes>
                                        <include>exome-analysis.yml</include>
                                        <include>pfeiffer-job-phenopacket.yml</include>
                                        <include>pfeiffer-phenopacket.yml</include>
                                        <include>pfeiffer-family.yml</include>
                                        <include>pfeiffer-output-options.yml</include>
                                    </includes>
                                </resource>
                                <resource>
                                    <directory>src/main/resources/vcf</directory>
                                    <includes>
                                        <include>Pfeiffer.vcf</include>
                                        <include>Pfeiffer-quartet.vcf.gz</include>
                                        <include>Pfeiffer-quartet.ped</include>
                                        <include>*.vcf</include>
                                        <include>*.vcf.gz</include>
                                        <include>*.vcf.gz.tbi</include>
                                    </includes>
                                </resource>
                            </resources>
                        </configuration>
                    </execution>
                </executions>
            </plugin>
            <!--This plugin assembles the various elements together into a redistributable zip/tar.gz file -->
            <plugin>
                <artifactId>maven-assembly-plugin</artifactId>
                <version>3.1.0</version>
                <configuration>
                    <descriptors>
                        <descriptor>src/assemble/distribution.xml</descriptor>
                    </descriptors>
                </configuration>
                <executions>
                    <execution>
                        <id>make-assembly</id> <!-- this is used for inheritance merges -->
                        <phase>package</phase> <!-- bind to the packaging phase -->
                        <goals>
                            <goal>single</goal>
                        </goals>
                    </execution>
                </executions>
            </plugin>
        </plugins>
    </build>
    <profiles>
        <profile>
            <id>docker:bash</id>
            <properties>
                <docker.base.image>eclipse-temurin:17.0.6_10-jre</docker.base.image>
            </properties>
            <build>
                <plugins>
                    <plugin>
                        <groupId>com.google.cloud.tools</groupId>
                        <artifactId>jib-maven-plugin</artifactId>
                        <executions>
                            <execution>
                                <id>build-docker-image</id>
                                <phase>package</phase>
                                <goals>
                                    <goal>build</goal>
                                </goals>
                                <configuration>
                                    <from>
                                        <image>
                                            ${docker.base.image}
                                        </image>
                                        <platforms>
                                            <platform>
                                                <os>linux</os>
                                                <architecture>arm64</architecture>
                                            </platform>
                                            <platform>
                                                <os>linux</os>
                                                <architecture>arm</architecture>
                                            </platform>
                                            <platform>
                                                <os>linux</os>
                                                <architecture>amd64</architecture>
                                            </platform>
                                        </platforms>
                                    </from>
                                    <to>
                                        <image>
                                            ${docker.registry}/${docker.repository}/${project.artifactId}:${project.parent.version}-bash
                                        </image>
                                        <tags>
                                            <tag>latest-bash</tag>
                                            <tag>${project.parent.version}-bash</tag>
                                        </tags>
                                    </to>
                                    <container>
                                        <entrypoint>
                                            <arg>/bin/bash</arg>
                                        </entrypoint>
                                        <volumes>
                                            <volume>/exomiser-data</volume>
                                            <volume>/exomiser</volume>
                                            <volume>/results</volume>
                                        </volumes>
                                    </container>
                                    <extraDirectories>
                                        <permissions>
                                            <permission>
                                                <file>/entrypoint.sh</file>
                                                <mode>755</mode>
                                            </permission>
                                        </permissions>
                                    </extraDirectories>
                                </configuration>
                            </execution>
                        </executions>
                    </plugin>
                </plugins>
            </build>
        </profile>
        <profile>
            <id>docker:distroless</id>
            <build>
                <plugins>
                    <plugin>
                        <groupId>com.google.cloud.tools</groupId>
                        <artifactId>jib-maven-plugin</artifactId>
                        <executions>
                            <execution>
                                <id>build-docker-image</id>
                                <phase>package</phase>
                                <goals>
                                    <goal>build</goal>
                                </goals>
                                <configuration>
                                    <from>
                                        <image>
                                            ${docker.base.image}
                                        </image>
                                        <platforms>
                                            <platform>
                                                <os>linux</os>
                                                <architecture>arm64</architecture>
                                            </platform>
                                            <platform>
                                                <os>linux</os>
                                                <architecture>amd64</architecture>
                                            </platform>
                                        </platforms>
                                    </from>
                                    <to>
                                        <image>
                                            ${docker.registry}/${docker.repository}/${project.artifactId}:${project.parent.version}
                                        </image>
                                        <tags>
                                            <tag>latest</tag>
                                            <tag>latest-distroless</tag>
                                            <tag>${project.parent.version}-distroless</tag>
                                        </tags>
                                    </to>
                                    <container>
                                        <volumes>
                                            <volume>/exomiser-data</volume>
                                            <volume>/exomiser</volume>
                                            <volume>/results</volume>
                                        </volumes>
                                    </container>
                                </configuration>
                            </execution>
                        </executions>
                    </plugin>
                </plugins>
            </build>
        </profile>
    </profiles>
</project><|MERGE_RESOLUTION|>--- conflicted
+++ resolved
@@ -32,13 +32,8 @@
     <parent>
         <groupId>org.monarchinitiative.exomiser</groupId>
         <artifactId>exomiser</artifactId>
-<<<<<<< HEAD
         <version>14.0.0-SNAPSHOT</version>
-=======
-        <version>13.2.0</version>
->>>>>>> 0bff4abe
     </parent>
-
 
     <properties>
         <project.build.sourceEncoding>UTF-8</project.build.sourceEncoding>
