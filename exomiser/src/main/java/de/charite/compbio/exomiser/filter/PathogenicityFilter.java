<<<<<<< HEAD
package de.charite.compbio.exomiser.filter;

import java.sql.Connection;
import java.sql.PreparedStatement;
import java.sql.ResultSet;
import java.sql.SQLException;

import java.util.List;
import java.util.ArrayList;
import java.util.Iterator;

import jannovar.common.Constants;
import jannovar.exome.Variant;

import de.charite.compbio.exomiser.common.FilterType;
import de.charite.compbio.exomiser.exception.ExomizerInitializationException;
import de.charite.compbio.exomiser.exception.ExomizerSQLException;
import de.charite.compbio.exomiser.exception.ExomizerException;
import de.charite.compbio.exomiser.exome.VariantEvaluation;

/**
 * Filter variants according to their predicted pathogenicity. There are two components
 * to this, which may better be separated in later versions of this software, but I think 
 * there are more advantages to keeping them all in one class.
 * <P>
 * There are variants such as splice site variants, which we can assume are in general pathogenic.
 * We at the moment do not need to use any particular software to evaluate this, we merely take the
 * variant class from the Jannovar code. 
 * <P>
 * For missense mutations, we will use the predictions of MutationTaster, polyphen, and SIFT
 * taken from the data from the dbNSFP project.
 * <P>
 * The code therefore removes mutations judged not to be pathogenic (intronic, etc.), and assigns each other
 * mutation an overall pathogenicity score defined on the basis of "medical genetic intuition".
 * @author Peter N Robinson
 * @version 0.09 (29 December, 2012).
 */
public class PathogenicityFilter implements IFilter {
  
    /** Database handle to the postgreSQL database used by this application. */
    private Connection connection=null;
    /** A prepared SQL statement for thousand genomes frequency. */
    private PreparedStatement getPathogenicityDataStatement = null;
    

    /** A flag to indicate we could not retrieve data from the database for some variant. Using the
	value 200% means that the variant will not fail the ESP filter. */
    private static final float NO_ESP_DATA = 2.0f;
    /** A list of errors encountered during the calculation of the pathogenicity score. */
    private List<String> error_record = null;
    /** A list of messages that can be used to create a display in a HTML page or elsewhere. */
    private List<String> messages = null;
    
    public PathogenicityFilter() throws ExomizerInitializationException  {
	this.error_record = new ArrayList<String>();
	this.messages = new ArrayList<String>();
	this.messages.add("Synonymous and non-coding variants removed");
     }

    @Override public String getFilterName() { return "Pathogenicity filter"; }
    /** Flag to output results of filtering against polyphen, SIFT, and mutation taster. */
    @Override public FilterType getFilterTypeConstant() { return FilterType.PATHOGENICITY_FILTER; } 

 

     /** Sets the frequency threshold for variants.
      * @param par A frequency threshold, e.g., a string such as "0.02"
      */
     public void set_parameters(String par) throws ExomizerInitializationException
     {
	 // Set up the message
	 messages.add("Pathogenicity predictions are based on the dbNSFP-normalized values");
	 messages.add("Mutation Taster: &gt;0.95 assumed pathogenic, prediction categories not shown"); 
	 messages.add("Polyphen2 (HVAR): \"D\" (&gt; 0.956,probably damaging), \"P\": [0.447-0.955], "+
				     "possibly damaging, and \"B\", &lt;0.447, benign.");
	 messages.add("SIFT: \"D\"&lt;0.05, damaging and \"T\"&ge;0.05, tolerated</LI>");
	 PathogenicityTriage.set_missense_filtering(par);
	 return; // note there are no parameters for this filter.
     }

     public void set_syn_filter_status (boolean flag) throws ExomizerInitializationException
     {  
         if (!flag){
             PathogenicityTriage.keepSynVariants();
             //PathogenicityTriage.PATHOGENICITY_SCORE_THRESHOLD = 0;
         }
     }
     
    /**
     * @return list of messages representing process, result, and if any, errors of frequency filtering. 
     */
    @Override
    public List<String> getMessages() {
	if (this.error_record.size()>0) {
	    for (String s : error_record) {
		this.messages.add("Error: " + s);
	    }
	}
	return this.messages;
    }
    /** Number of variants before filtering */
    private int n_before;
    /** Number of variants after filtering */
    private int n_after;

      /** Get number of variants before filter was applied */
    @Override public int getBefore() { return this.n_before; }
    /** Get number of variants after filter was applied */
    @Override public int getAfter() { return this.n_after; }

    /**
     * Remove variants that are deemed to be not-pathogenic, and provide a pathogenicity
     * score for thos ehtat survive the filter.
     */
    @Override public void filter_list_of_variants(List<VariantEvaluation> variant_list)
    {
        Iterator<VariantEvaluation> it = variant_list.iterator();
	
	this.n_before = variant_list.size();
	while (it.hasNext()) {
	    VariantEvaluation ve =  it.next();
	    Variant v = ve.getVariant();
	    try {
		PathogenicityTriage pt = retrieve_pathogenicity_data(v);
		if (! pt.passesFilter() ) {
		    // Variant is not predicted pathogenic, discard it.
		    it.remove();
		} else {
		    // We passed the filter (Variant is predicted pathogenic).
		    ve.addFilterTriage(pt, FilterType.PATHOGENICITY_FILTER);
		}    
	    } catch (ExomizerException e) {
		error_record.add(e.toString());
	    }
	}
	this.n_after =  variant_list.size();
    }

    /** Note that current, ESP only holds frequency data for nucleotide substitutions.
     * Therefore, just skip this step for other kinds of variants. Use the flag
     * 	NO_ESP_DATA to indicate this.
     * @param v A Variant whose frequency is to be retrieved from the SQL database by this function.
     */
    private PathogenicityTriage retrieve_pathogenicity_data(Variant v) throws ExomizerSQLException {
	/** The following classifies variants based upon their variant class (MISSENSE, NONSENSE, INTRONIC).
	 * The actual logic for assigning pathogenicity scores is in the PathogenicityTriage class.
	 */
//	if (! v.is_missense_variant () ) {
//	    return PathogenicityTriage.evaluateVariantClass(v); 
//	}
	
	
	float polyphen = Constants.UNINITIALIZED_FLOAT;
	float mutation_taster = Constants.UNINITIALIZED_FLOAT;
	float sift = Constants.UNINITIALIZED_FLOAT;
        float cadd_raw = Constants.UNINITIALIZED_FLOAT;
	
	int chrom = v.get_chromosome();
	int position = v.get_position();
	/* Note: when we get here, we have tested above that we have a nonsynonymous substitution */
	char ref = v.get_ref().charAt(0);
	char alt = v.get_alt().charAt(0);
	ResultSet rs = null;
	try {
	    this.getPathogenicityDataStatement.setInt(1,chrom);
	    this.getPathogenicityDataStatement.setInt(2,position);
	    this.getPathogenicityDataStatement.setString(3,Character.toString(ref));
	    this.getPathogenicityDataStatement.setString(4,Character.toString(alt));
	    
	    rs = getPathogenicityDataStatement.executeQuery();
	    
            /* 
           * Switched db back to potentially having multiple rows per variant
           * if alt transcripts leads to diff aa changes and pathogenicities.
           * In future if know which transcript is more likely in the disease
           * tissue can use the most appropriate row but for now take max
           */
          while ( rs.next() ) {
	      if (sift == Constants.UNINITIALIZED_FLOAT || rs.getFloat(1) < sift) {sift = rs.getFloat(1);}
	      if (polyphen == Constants.UNINITIALIZED_FLOAT || rs.getFloat(2) > polyphen) {polyphen = rs.getFloat(2);}
              if (mutation_taster == Constants.UNINITIALIZED_FLOAT || rs.getFloat(3) > mutation_taster) {mutation_taster = rs.getFloat(3);}
              if (cadd_raw == Constants.UNINITIALIZED_FLOAT || rs.getFloat(4) > cadd_raw) {cadd_raw = rs.getFloat(4);}
              
	  }
//            
//            if ( rs.next() ) { /* The way the db was constructed, there is just one line for each such query. */
//		sift = rs.getFloat(1);
//		polyphen  = rs.getFloat(2);
//		mutation_taster  = rs.getFloat(3);
//	    }
	    rs.close();
	} catch(SQLException e) {
	    throw new ExomizerSQLException("Error executing pathogenicity query: " + e);
	}
        if (! v.is_missense_variant () ) {
	    return PathogenicityTriage.evaluateVariantClass(v,cadd_raw); 
	}
        else{
            PathogenicityTriage pt = new PathogenicityTriage(polyphen,mutation_taster, sift, cadd_raw);
            return pt;
        }
    }


    /**
     *  Prepare the SQL query statements required for this filter.
     * <p>
     * SELECT sift,polyphen,mut_taster,phyloP</br>
     * FROM variant</br>
     * WHERE chromosome = ? </br>
     * AND position = ? </br>
     * AND ref = ? </br>
     * AND alt = ?</br>
     */
    private void setUpSQLPreparedStatement() throws ExomizerInitializationException
    {	
	String query = String.format("SELECT sift,"+
				     "polyphen,mut_taster,cadd_raw,phyloP " +
				     "FROM variant " +
				     "WHERE chromosome = ? "+
				     "AND position = ? " +
				     "AND ref = ? " +
				     "AND alt = ? ");

        try {
	    this.getPathogenicityDataStatement  = connection.prepareStatement(query);
	  
        } catch (SQLException e) {
	    String error = "Problem setting up SQL query:" + query;
	    throw new ExomizerInitializationException(error);
        }
    }

   

    /**
     * Get the postgreSQL connection from calling code and set up a prepared statement
     * by calling the function {@link #setUpSQLPreparedStatement}.
     * @param connection An SQL (postgres) connection that was initialized elsewhere.
     */
    @Override public void setDatabaseConnection(java.sql.Connection connection) throws ExomizerInitializationException { 
	this.connection = connection;
	setUpSQLPreparedStatement();
    }

    public boolean display_in_HTML() { return true; }



=======
package de.charite.compbio.exomiser.filter;

import java.sql.Connection;
import java.sql.PreparedStatement;
import java.sql.ResultSet;
import java.sql.SQLException;

import java.util.List;
import java.util.ArrayList;
import java.util.Iterator;

import jannovar.common.Constants;
import jannovar.exome.Variant;

import de.charite.compbio.exomiser.common.FilterType;
import de.charite.compbio.exomiser.exception.ExomizerInitializationException;
import de.charite.compbio.exomiser.exception.ExomizerSQLException;
import de.charite.compbio.exomiser.exception.ExomizerException;
import de.charite.compbio.exomiser.exome.VariantEvaluation;

/**
 * Filter variants according to their predicted pathogenicity. There are two components
 * to this, which may better be separated in later versions of this software, but I think 
 * there are more advantages to keeping them all in one class.
 * <P>
 * There are variants such as splice site variants, which we can assume are in general pathogenic.
 * We at the moment do not need to use any particular software to evaluate this, we merely take the
 * variant class from the Jannovar code. 
 * <P>
 * For missense mutations, we will use the predictions of MutationTaster, polyphen, and SIFT
 * taken from the data from the dbNSFP project.
 * <P>
 * The code therefore removes mutations judged not to be pathogenic (intronic, etc.), and assigns each other
 * mutation an overall pathogenicity score defined on the basis of "medical genetic intuition".
 * @author Peter N Robinson
 * @version 0.09 (29 December, 2012).
 */
public class PathogenicityFilter implements Filter {
  
    /** Database handle to the postgreSQL database used by this application. */
    private Connection connection=null;
    /** A prepared SQL statement for thousand genomes frequency. */
    private PreparedStatement getPathogenicityDataStatement = null;
    

    /** A flag to indicate we could not retrieve data from the database for some variant. Using the
	value 200% means that the variant will not fail the ESP filter. */
    private static final float NO_ESP_DATA = 2.0f;
    /** A list of errors encountered during the calculation of the pathogenicity score. */
    private List<String> error_record = null;
    /** A list of messages that can be used to create a display in a HTML page or elsewhere. */
    private List<String> messages = null;
    
    public PathogenicityFilter() throws ExomizerInitializationException  {
	this.error_record = new ArrayList<String>();
	this.messages = new ArrayList<String>();
	this.messages.add("Synonymous and non-coding variants removed");
     }

    @Override 
    public String getFilterName() { return "Pathogenicity filter"; }
    
    /** Flag to output results of filtering against polyphen, SIFT, and mutation taster. */
    @Override 
    public FilterType getFilterTypeConstant() { return FilterType.PATHOGENICITY_FILTER; } 

 

     /** Sets the frequency threshold for variants.
      * @param par A frequency threshold, e.g., a string such as "0.02"
      */
    @Override
     public void setParameters(String par) throws ExomizerInitializationException
     {
	 // Set up the message
	 messages.add("Pathogenicity predictions are based on the dbNSFP-normalized values");
	 messages.add("Mutation Taster: &gt;0.95 assumed pathogenic, prediction categories not shown"); 
	 messages.add("Polyphen2 (HVAR): \"D\" (&gt; 0.956,probably damaging), \"P\": [0.447-0.955], "+
				     "possibly damaging, and \"B\", &lt;0.447, benign.");
	 messages.add("SIFT: \"D\"&lt;0.05, damaging and \"T\"&ge;0.05, tolerated</LI>");
	 PathogenicityTriage.set_missense_filtering(par);
	 return; // note there are no parameters for this filter.
     }

     public void set_syn_filter_status (boolean flag) throws ExomizerInitializationException
     {  
         if (!flag){
             PathogenicityTriage.keepSynVariants();
             //PathogenicityTriage.PATHOGENICITY_SCORE_THRESHOLD = 0;
         }
     }
     
    /**
     * @return list of messages representing process, result, and if any, errors of frequency filtering. 
     */
    @Override
    public List<String> getMessages() {
	if (this.error_record.size()>0) {
	    for (String s : error_record) {
		this.messages.add("Error: " + s);
	    }
	}
	return this.messages;
    }
    /** Number of variants before filtering */
    private int n_before;
    /** Number of variants after filtering */
    private int n_after;

    /** Get number of variants before filter was applied */
    @Override 
    public int getBefore() { return this.n_before; }
    
    /** Get number of variants after filter was applied */
    @Override 
    public int getAfter() { return this.n_after; }

    /**
     * Remove variants that are deemed to be not-pathogenic, and provide a pathogenicity
     * score for those that survive the filter.
     */
    @Override 
    public void filterVariants(List<VariantEvaluation> variant_list){
        Iterator<VariantEvaluation> it = variant_list.iterator();
	
	this.n_before = variant_list.size();
	while (it.hasNext()) {
	    VariantEvaluation ve =  it.next();
	    Variant v = ve.getVariant();
	    try {
		PathogenicityTriage pt = retrieve_pathogenicity_data(v);
		if (! pt.passesFilter() ) {
		    // Variant is not predicted pathogenic, discard it.
		    it.remove();
		} else {
		    // We passed the filter (Variant is predicted pathogenic).
		    ve.addFilterTriage(pt, FilterType.PATHOGENICITY_FILTER);
		}    
	    } catch (ExomizerException e) {
		error_record.add(e.toString());
	    }
	}
	this.n_after =  variant_list.size();
    }

    /** Note that current, ESP only holds frequency data for nucleotide substitutions.
     * Therefore, just skip this step for other kinds of variants. Use the flag
     * 	NO_ESP_DATA to indicate this.
     * @param v A Variant whose frequency is to be retrieved from the SQL database by this function.
     */
    private PathogenicityTriage retrieve_pathogenicity_data(Variant v) throws ExomizerSQLException {
	/** The following classifies variants based upon their variant class (MISSENSE, NONSENSE, INTRONIC).
	 * The actual logic for assigning pathogenicity scores is in the PathogenicityTriage class.
	 */
	if (! v.is_missense_variant () ) {
	    return PathogenicityTriage.evaluateVariantClass(v); 
	}
	
	
	float polyphen = Constants.UNINITIALIZED_FLOAT;
	float mutation_taster = Constants.UNINITIALIZED_FLOAT;
	float sift = Constants.UNINITIALIZED_FLOAT;
	
	int chrom = v.get_chromosome();
	int position = v.get_position();
	/* Note: when we get here, we have tested above that we have a nonsynonymous substitution */
	char ref = v.get_ref().charAt(0);
	char alt = v.get_alt().charAt(0);
	ResultSet rs = null;
	try {
	    this.getPathogenicityDataStatement.setInt(1,chrom);
	    this.getPathogenicityDataStatement.setInt(2,position);
	    this.getPathogenicityDataStatement.setString(3,Character.toString(ref));
	    this.getPathogenicityDataStatement.setString(4,Character.toString(alt));
	    
	    rs = getPathogenicityDataStatement.executeQuery();
	    
            /* 
           * Switched db back to potentially having multiple rows per variant
           * if alt transcripts leads to diff aa changes and pathogenicities.
           * In future if know which transcript is more likely in the disease
           * tissue can use the most appropriate row but for now take max
           */
          while ( rs.next() ) {
	      if (sift == Constants.UNINITIALIZED_FLOAT || rs.getFloat(1) < sift) {sift = rs.getFloat(1);}
	      if (polyphen == Constants.UNINITIALIZED_FLOAT || rs.getFloat(2) > polyphen) {polyphen = rs.getFloat(2);}
              if (mutation_taster == Constants.UNINITIALIZED_FLOAT || rs.getFloat(3) > mutation_taster) {mutation_taster = rs.getFloat(3);}
	  }
//            
//            if ( rs.next() ) { /* The way the db was constructed, there is just one line for each such query. */
//		sift = rs.getFloat(1);
//		polyphen  = rs.getFloat(2);
//		mutation_taster  = rs.getFloat(3);
//	    }
	    rs.close();
	} catch(SQLException e) {
	    throw new ExomizerSQLException("Error executing pathogenicity query: " + e);
	}
	PathogenicityTriage pt = new PathogenicityTriage(polyphen,mutation_taster, sift);
	return pt;
    }


    /**
     *  Prepare the SQL query statements required for this filter.
     * <p>
     * SELECT sift,polyphen,mut_taster,phyloP</br>
     * FROM variant</br>
     * WHERE chromosome = ? </br>
     * AND position = ? </br>
     * AND ref = ? </br>
     * AND alt = ?</br>
     */
    private void setUpSQLPreparedStatement() throws ExomizerInitializationException
    {	
	String query = String.format("SELECT sift,"+
				     "polyphen,mut_taster,phyloP " +
				     "FROM variant " +
				     "WHERE chromosome = ? "+
				     "AND position = ? " +
				     "AND ref = ? " +
				     "AND alt = ? ");

        try {
	    this.getPathogenicityDataStatement  = connection.prepareStatement(query);
	  
        } catch (SQLException e) {
	    String error = "Problem setting up SQL query:" + query;
	    throw new ExomizerInitializationException(error);
        }
    }

   

    /**
     * Get the postgreSQL connection from calling code and set up a prepared statement
     * by calling the function {@link #setUpSQLPreparedStatement}.
     * @param connection An SQL (postgres) connection that was initialized elsewhere.
     */
    @Override public void setDatabaseConnection(java.sql.Connection connection) throws ExomizerInitializationException { 
	this.connection = connection;
	setUpSQLPreparedStatement();
    }

    public boolean displayInHTML() { return true; }



>>>>>>> 9e37b8ab
}<|MERGE_RESOLUTION|>--- conflicted
+++ resolved
@@ -1,254 +1,3 @@
-<<<<<<< HEAD
-package de.charite.compbio.exomiser.filter;
-
-import java.sql.Connection;
-import java.sql.PreparedStatement;
-import java.sql.ResultSet;
-import java.sql.SQLException;
-
-import java.util.List;
-import java.util.ArrayList;
-import java.util.Iterator;
-
-import jannovar.common.Constants;
-import jannovar.exome.Variant;
-
-import de.charite.compbio.exomiser.common.FilterType;
-import de.charite.compbio.exomiser.exception.ExomizerInitializationException;
-import de.charite.compbio.exomiser.exception.ExomizerSQLException;
-import de.charite.compbio.exomiser.exception.ExomizerException;
-import de.charite.compbio.exomiser.exome.VariantEvaluation;
-
-/**
- * Filter variants according to their predicted pathogenicity. There are two components
- * to this, which may better be separated in later versions of this software, but I think 
- * there are more advantages to keeping them all in one class.
- * <P>
- * There are variants such as splice site variants, which we can assume are in general pathogenic.
- * We at the moment do not need to use any particular software to evaluate this, we merely take the
- * variant class from the Jannovar code. 
- * <P>
- * For missense mutations, we will use the predictions of MutationTaster, polyphen, and SIFT
- * taken from the data from the dbNSFP project.
- * <P>
- * The code therefore removes mutations judged not to be pathogenic (intronic, etc.), and assigns each other
- * mutation an overall pathogenicity score defined on the basis of "medical genetic intuition".
- * @author Peter N Robinson
- * @version 0.09 (29 December, 2012).
- */
-public class PathogenicityFilter implements IFilter {
-  
-    /** Database handle to the postgreSQL database used by this application. */
-    private Connection connection=null;
-    /** A prepared SQL statement for thousand genomes frequency. */
-    private PreparedStatement getPathogenicityDataStatement = null;
-    
-
-    /** A flag to indicate we could not retrieve data from the database for some variant. Using the
-	value 200% means that the variant will not fail the ESP filter. */
-    private static final float NO_ESP_DATA = 2.0f;
-    /** A list of errors encountered during the calculation of the pathogenicity score. */
-    private List<String> error_record = null;
-    /** A list of messages that can be used to create a display in a HTML page or elsewhere. */
-    private List<String> messages = null;
-    
-    public PathogenicityFilter() throws ExomizerInitializationException  {
-	this.error_record = new ArrayList<String>();
-	this.messages = new ArrayList<String>();
-	this.messages.add("Synonymous and non-coding variants removed");
-     }
-
-    @Override public String getFilterName() { return "Pathogenicity filter"; }
-    /** Flag to output results of filtering against polyphen, SIFT, and mutation taster. */
-    @Override public FilterType getFilterTypeConstant() { return FilterType.PATHOGENICITY_FILTER; } 
-
- 
-
-     /** Sets the frequency threshold for variants.
-      * @param par A frequency threshold, e.g., a string such as "0.02"
-      */
-     public void set_parameters(String par) throws ExomizerInitializationException
-     {
-	 // Set up the message
-	 messages.add("Pathogenicity predictions are based on the dbNSFP-normalized values");
-	 messages.add("Mutation Taster: &gt;0.95 assumed pathogenic, prediction categories not shown"); 
-	 messages.add("Polyphen2 (HVAR): \"D\" (&gt; 0.956,probably damaging), \"P\": [0.447-0.955], "+
-				     "possibly damaging, and \"B\", &lt;0.447, benign.");
-	 messages.add("SIFT: \"D\"&lt;0.05, damaging and \"T\"&ge;0.05, tolerated</LI>");
-	 PathogenicityTriage.set_missense_filtering(par);
-	 return; // note there are no parameters for this filter.
-     }
-
-     public void set_syn_filter_status (boolean flag) throws ExomizerInitializationException
-     {  
-         if (!flag){
-             PathogenicityTriage.keepSynVariants();
-             //PathogenicityTriage.PATHOGENICITY_SCORE_THRESHOLD = 0;
-         }
-     }
-     
-    /**
-     * @return list of messages representing process, result, and if any, errors of frequency filtering. 
-     */
-    @Override
-    public List<String> getMessages() {
-	if (this.error_record.size()>0) {
-	    for (String s : error_record) {
-		this.messages.add("Error: " + s);
-	    }
-	}
-	return this.messages;
-    }
-    /** Number of variants before filtering */
-    private int n_before;
-    /** Number of variants after filtering */
-    private int n_after;
-
-      /** Get number of variants before filter was applied */
-    @Override public int getBefore() { return this.n_before; }
-    /** Get number of variants after filter was applied */
-    @Override public int getAfter() { return this.n_after; }
-
-    /**
-     * Remove variants that are deemed to be not-pathogenic, and provide a pathogenicity
-     * score for thos ehtat survive the filter.
-     */
-    @Override public void filter_list_of_variants(List<VariantEvaluation> variant_list)
-    {
-        Iterator<VariantEvaluation> it = variant_list.iterator();
-	
-	this.n_before = variant_list.size();
-	while (it.hasNext()) {
-	    VariantEvaluation ve =  it.next();
-	    Variant v = ve.getVariant();
-	    try {
-		PathogenicityTriage pt = retrieve_pathogenicity_data(v);
-		if (! pt.passesFilter() ) {
-		    // Variant is not predicted pathogenic, discard it.
-		    it.remove();
-		} else {
-		    // We passed the filter (Variant is predicted pathogenic).
-		    ve.addFilterTriage(pt, FilterType.PATHOGENICITY_FILTER);
-		}    
-	    } catch (ExomizerException e) {
-		error_record.add(e.toString());
-	    }
-	}
-	this.n_after =  variant_list.size();
-    }
-
-    /** Note that current, ESP only holds frequency data for nucleotide substitutions.
-     * Therefore, just skip this step for other kinds of variants. Use the flag
-     * 	NO_ESP_DATA to indicate this.
-     * @param v A Variant whose frequency is to be retrieved from the SQL database by this function.
-     */
-    private PathogenicityTriage retrieve_pathogenicity_data(Variant v) throws ExomizerSQLException {
-	/** The following classifies variants based upon their variant class (MISSENSE, NONSENSE, INTRONIC).
-	 * The actual logic for assigning pathogenicity scores is in the PathogenicityTriage class.
-	 */
-//	if (! v.is_missense_variant () ) {
-//	    return PathogenicityTriage.evaluateVariantClass(v); 
-//	}
-	
-	
-	float polyphen = Constants.UNINITIALIZED_FLOAT;
-	float mutation_taster = Constants.UNINITIALIZED_FLOAT;
-	float sift = Constants.UNINITIALIZED_FLOAT;
-        float cadd_raw = Constants.UNINITIALIZED_FLOAT;
-	
-	int chrom = v.get_chromosome();
-	int position = v.get_position();
-	/* Note: when we get here, we have tested above that we have a nonsynonymous substitution */
-	char ref = v.get_ref().charAt(0);
-	char alt = v.get_alt().charAt(0);
-	ResultSet rs = null;
-	try {
-	    this.getPathogenicityDataStatement.setInt(1,chrom);
-	    this.getPathogenicityDataStatement.setInt(2,position);
-	    this.getPathogenicityDataStatement.setString(3,Character.toString(ref));
-	    this.getPathogenicityDataStatement.setString(4,Character.toString(alt));
-	    
-	    rs = getPathogenicityDataStatement.executeQuery();
-	    
-            /* 
-           * Switched db back to potentially having multiple rows per variant
-           * if alt transcripts leads to diff aa changes and pathogenicities.
-           * In future if know which transcript is more likely in the disease
-           * tissue can use the most appropriate row but for now take max
-           */
-          while ( rs.next() ) {
-	      if (sift == Constants.UNINITIALIZED_FLOAT || rs.getFloat(1) < sift) {sift = rs.getFloat(1);}
-	      if (polyphen == Constants.UNINITIALIZED_FLOAT || rs.getFloat(2) > polyphen) {polyphen = rs.getFloat(2);}
-              if (mutation_taster == Constants.UNINITIALIZED_FLOAT || rs.getFloat(3) > mutation_taster) {mutation_taster = rs.getFloat(3);}
-              if (cadd_raw == Constants.UNINITIALIZED_FLOAT || rs.getFloat(4) > cadd_raw) {cadd_raw = rs.getFloat(4);}
-              
-	  }
-//            
-//            if ( rs.next() ) { /* The way the db was constructed, there is just one line for each such query. */
-//		sift = rs.getFloat(1);
-//		polyphen  = rs.getFloat(2);
-//		mutation_taster  = rs.getFloat(3);
-//	    }
-	    rs.close();
-	} catch(SQLException e) {
-	    throw new ExomizerSQLException("Error executing pathogenicity query: " + e);
-	}
-        if (! v.is_missense_variant () ) {
-	    return PathogenicityTriage.evaluateVariantClass(v,cadd_raw); 
-	}
-        else{
-            PathogenicityTriage pt = new PathogenicityTriage(polyphen,mutation_taster, sift, cadd_raw);
-            return pt;
-        }
-    }
-
-
-    /**
-     *  Prepare the SQL query statements required for this filter.
-     * <p>
-     * SELECT sift,polyphen,mut_taster,phyloP</br>
-     * FROM variant</br>
-     * WHERE chromosome = ? </br>
-     * AND position = ? </br>
-     * AND ref = ? </br>
-     * AND alt = ?</br>
-     */
-    private void setUpSQLPreparedStatement() throws ExomizerInitializationException
-    {	
-	String query = String.format("SELECT sift,"+
-				     "polyphen,mut_taster,cadd_raw,phyloP " +
-				     "FROM variant " +
-				     "WHERE chromosome = ? "+
-				     "AND position = ? " +
-				     "AND ref = ? " +
-				     "AND alt = ? ");
-
-        try {
-	    this.getPathogenicityDataStatement  = connection.prepareStatement(query);
-	  
-        } catch (SQLException e) {
-	    String error = "Problem setting up SQL query:" + query;
-	    throw new ExomizerInitializationException(error);
-        }
-    }
-
-   
-
-    /**
-     * Get the postgreSQL connection from calling code and set up a prepared statement
-     * by calling the function {@link #setUpSQLPreparedStatement}.
-     * @param connection An SQL (postgres) connection that was initialized elsewhere.
-     */
-    @Override public void setDatabaseConnection(java.sql.Connection connection) throws ExomizerInitializationException { 
-	this.connection = connection;
-	setUpSQLPreparedStatement();
-    }
-
-    public boolean display_in_HTML() { return true; }
-
-
-
-=======
 package de.charite.compbio.exomiser.filter;
 
 import java.sql.Connection;
@@ -497,5 +246,4 @@
 
 
 
->>>>>>> 9e37b8ab
 }