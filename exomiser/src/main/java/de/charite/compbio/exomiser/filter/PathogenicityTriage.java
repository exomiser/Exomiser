--- conflicted
+++ resolved
@@ -18,13 +18,8 @@
  * @version 0.17 (3 February, 2014)
  *
  */
-<<<<<<< HEAD
-public class PathogenicityTriage implements ITriage {
-
-=======
 public class PathogenicityTriage implements Triage  {
     
->>>>>>> 9e37b8ab
     private static final Logger logger = LoggerFactory.getLogger(PathogenicityTriage.class);
     /**
      * Pathogenicity score according to POLYPHEN2
